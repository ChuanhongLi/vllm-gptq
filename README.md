--- conflicted
+++ resolved
@@ -16,7 +16,6 @@
 
 ---
 
-<<<<<<< HEAD
 GPTQ support has been merged into vLLM, please use the official vLLM build instead.
 
 This repo currently supports a varities of other quantization methods including:
@@ -54,20 +53,12 @@
 
 ---
 
-**The Second vLLM Bay Area Meetup (Jan 31st 5pm-7:30pm PT)**
-
-We are thrilled to announce our second vLLM Meetup!
-The vLLM team will share recent updates and roadmap.
-We will also have vLLM collaborators from IBM coming up to the stage to discuss their insights on LLM optimizations.
-Please register [here](https://lu.ma/ygxbpzhl) and join us!
-=======
 **The Third vLLM Bay Area Meetup (April 2nd 6pm-8:30pm PT)**
 
 We are thrilled to announce our third vLLM Meetup!
 The vLLM team will share recent updates and roadmap.
 We will also have vLLM collaborators from Roblox coming up to the stage to discuss their experience in deploying LLMs with vLLM.
 Please register [here](https://robloxandvllmmeetup2024.splashthat.com/) and join us!
->>>>>>> f342153b
 
 ---
 
