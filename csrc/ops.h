#pragma once

#include <torch/extension.h>

void paged_attention_v1(
  torch::Tensor& out,
  torch::Tensor& query,
  torch::Tensor& key_cache,
  torch::Tensor& value_cache,
  int num_kv_heads,
  float scale,
  torch::Tensor& block_tables,
  torch::Tensor& context_lens,
  int block_size,
  int max_context_len,
  const c10::optional<torch::Tensor>& alibi_slopes,
  const std::string& kv_cache_dtype);

void paged_attention_v2(
  torch::Tensor& out,
  torch::Tensor& exp_sums,
  torch::Tensor& max_logits,
  torch::Tensor& tmp_out,
  torch::Tensor& query,
  torch::Tensor& key_cache,
  torch::Tensor& value_cache,
  int num_kv_heads,
  float scale,
  torch::Tensor& block_tables,
  torch::Tensor& context_lens,
  int block_size,
  int max_context_len,
  const c10::optional<torch::Tensor>& alibi_slopes,
  const std::string& kv_cache_dtype);

void rms_norm(
  torch::Tensor& out,
  torch::Tensor& input,
  torch::Tensor& weight,
  float epsilon);

void fused_add_rms_norm(
  torch::Tensor& input,
  torch::Tensor& residual,
  torch::Tensor& weight,
  float epsilon);

void rotary_embedding(
  torch::Tensor& positions,
  torch::Tensor& query,
  torch::Tensor& key,
  int head_size,
  torch::Tensor& cos_sin_cache,
  bool is_neox);

void silu_and_mul(
  torch::Tensor& out,
  torch::Tensor& input);

void gelu_new(
  torch::Tensor& out,
  torch::Tensor& input);

void gelu_fast(
  torch::Tensor& out,
  torch::Tensor& input);

#ifndef USE_ROCM
torch::Tensor awq_gemm(
  torch::Tensor _in_feats,
  torch::Tensor _kernel,
  torch::Tensor _scaling_factors,
  torch::Tensor _zeros,
  int split_k_iters);

<<<<<<< HEAD
void marlin_gemm(
  const torch::Tensor& input,
  const torch::Tensor& weights,
        torch::Tensor& output,
  const torch::Tensor& scales,
        torch::Tensor& workspace);

at::Tensor e8p_mm_origorder(
    const at::Tensor& A,
    const at::Tensor& B,
    const at::Tensor& CB);

void decompress_e8p_origorder(
    torch::Tensor YIs,
    torch::Tensor CB,
    torch::Tensor &Y
);
=======
torch::Tensor awq_dequantize(
    torch::Tensor _kernel,
    torch::Tensor _scaling_factors,
    torch::Tensor _zeros,
    int split_k_iters,
    int thx,
    int thy);
>>>>>>> 4abf6336
#endif

void squeezellm_gemm(
  torch::Tensor vec,
  torch::Tensor mat,
  torch::Tensor mul,
  torch::Tensor lookup_table);

torch::Tensor gptq_gemm(
  torch::Tensor a,
  torch::Tensor b_q_weight,
  torch::Tensor b_gptq_qzeros,
  torch::Tensor b_gptq_scales,
  torch::Tensor b_g_idx,
  bool use_exllama,
  int bit);

void gptq_shuffle(
  torch::Tensor q_weight,
<<<<<<< HEAD
  torch::Tensor q_perm,
  int bit);

torch::Tensor ggml_dequantize(
    torch::Tensor X,
    int8_t type,
    int64_t m,
    int64_t n
);

torch::Tensor ggml_mul_mat_vec(
    torch::Tensor W,  // quant weight
    torch::Tensor X,  // input
    int8_t type,
    int64_t m
);

torch::Tensor ggml_mul_mat_vec_a8(
    torch::Tensor W,  // quant weight
    torch::Tensor X,  // input
    int8_t type,
    int64_t row
);

torch::Tensor ggml_mul_mat_a8(
    torch::Tensor W,  // quant weight
    torch::Tensor X,  // input
    int8_t type,
    int64_t row
);
=======
  torch::Tensor q_perm);

void moe_align_block_size(
  torch::Tensor topk_ids,
  int num_experts,
  int block_size,
  torch::Tensor sorted_token_ids,
  torch::Tensor experts_ids,
  torch::Tensor num_tokens_post_pad);

#ifndef USE_ROCM
using fptr_t = uint64_t;
fptr_t init_custom_ar(torch::Tensor &meta, torch::Tensor &rank_data,
                    const std::vector<std::string> &handles,
                    const std::vector<int64_t> &offsets, int rank,
                    bool full_nvlink);
bool should_custom_ar(torch::Tensor &inp, int max_size, int world_size,
                      bool full_nvlink);
void all_reduce_reg(fptr_t _fa, torch::Tensor &inp, torch::Tensor &out);
void all_reduce_unreg(fptr_t _fa, torch::Tensor &inp, torch::Tensor &reg_buffer,
                      torch::Tensor &out);
void dispose(fptr_t _fa);
int meta_size();
void register_buffer(fptr_t _fa, torch::Tensor &t,
                     const std::vector<std::string> &handles,
                     const std::vector<int64_t> &offsets);
std::pair<std::vector<uint8_t>, std::vector<int64_t>> get_graph_buffer_ipc_meta(fptr_t _fa);
void register_graph_buffers(fptr_t _fa, const std::vector<std::string> &handles,
                            const std::vector<std::vector<int64_t>> &offsets);
#endif
>>>>>>> 4abf6336
<|MERGE_RESOLUTION|>--- conflicted
+++ resolved
@@ -73,7 +73,6 @@
   torch::Tensor _zeros,
   int split_k_iters);
 
-<<<<<<< HEAD
 void marlin_gemm(
   const torch::Tensor& input,
   const torch::Tensor& weights,
@@ -91,7 +90,6 @@
     torch::Tensor CB,
     torch::Tensor &Y
 );
-=======
 torch::Tensor awq_dequantize(
     torch::Tensor _kernel,
     torch::Tensor _scaling_factors,
@@ -99,7 +97,6 @@
     int split_k_iters,
     int thx,
     int thy);
->>>>>>> 4abf6336
 #endif
 
 void squeezellm_gemm(
@@ -119,7 +116,6 @@
 
 void gptq_shuffle(
   torch::Tensor q_weight,
-<<<<<<< HEAD
   torch::Tensor q_perm,
   int bit);
 
@@ -150,8 +146,6 @@
     int8_t type,
     int64_t row
 );
-=======
-  torch::Tensor q_perm);
 
 void moe_align_block_size(
   torch::Tensor topk_ids,
@@ -180,5 +174,4 @@
 std::pair<std::vector<uint8_t>, std::vector<int64_t>> get_graph_buffer_ipc_meta(fptr_t _fa);
 void register_graph_buffers(fptr_t _fa, const std::vector<std::string> &handles,
                             const std::vector<std::vector<int64_t>> &offsets);
-#endif
->>>>>>> 4abf6336
+#endif