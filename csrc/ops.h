--- conflicted
+++ resolved
@@ -168,7 +168,6 @@
   torch::Tensor q_perm,
   int bit);
 
-<<<<<<< HEAD
 torch::Tensor ggml_dequantize(
     torch::Tensor X,
     int8_t type,
@@ -210,7 +209,8 @@
 torch::Tensor exl2_gemm(
     torch::Tensor a,
     uintptr_t b
-=======
+);
+
 torch::Tensor group_gptq_gemm(
     torch::Tensor a,
     torch::Tensor b_q_weight,
@@ -232,7 +232,6 @@
     torch::Tensor b_g_idx,
     int bits,
     bool use_exllama
->>>>>>> 9d6f7d18
 );
 
 void moe_align_block_size(
