from typing import TYPE_CHECKING, Optional, Union, ClassVar
from dataclasses import dataclass
import os
from packaging.version import Version

import torch
from transformers import PretrainedConfig

from vllm.logger import init_logger
from vllm.transformers_utils.config import get_config
from vllm.utils import get_cpu_memory, is_hip, is_neuron, get_nvcc_cuda_version

if TYPE_CHECKING:
    from ray.util.placement_group import PlacementGroup

logger = init_logger(__name__)

_GB = 1 << 30


class ModelConfig:
    """Configuration for the model.

    Args:
        model: Name or path of the huggingface model to use.
        tokenizer: Name or path of the huggingface tokenizer to use.
        tokenizer_mode: Tokenizer mode. "auto" will use the fast tokenizer if
            available, and "slow" will always use the slow tokenizer.
        trust_remote_code: Trust remote code (e.g., from HuggingFace) when
            downloading the model and tokenizer.
        download_dir: Directory to download and load the weights, default to the
            default cache directory of huggingface.
        load_format: The format of the model weights to load:
            "auto" will try to load the weights in the safetensors format and
                fall back to the pytorch bin format if safetensors format is
                not available.
            "pt" will load the weights in the pytorch bin format.
            "safetensors" will load the weights in the safetensors format.
            "npcache" will load the weights in pytorch format and store
                a numpy cache to speed up the loading.
            "dummy" will initialize the weights with random values, which is
                mainly for profiling.
        dtype: Data type for model weights and activations. The "auto" option
            will use FP16 precision for FP32 and FP16 models, and BF16 precision
            for BF16 models.
        seed: Random seed for reproducibility.
        revision: The specific model version to use. It can be a branch name,
            a tag name, or a commit id. If unspecified, will use the default
            version.
        code_revision: The specific revision to use for the model code on
            Hugging Face Hub. It can be a branch name, a tag name, or a
            commit id. If unspecified, will use the default version.
        tokenizer_revision: The specific tokenizer version to use. It can be a
            branch name, a tag name, or a commit id. If unspecified, will use
            the default version.
        max_model_len: Maximum length of a sequence (including prompt and
            output). If None, will be derived from the model.
        quantization: Quantization method that was used to quantize the model
            weights. If None, we assume the model weights are not quantized.
        enforce_eager: Whether to enforce eager execution. If True, we will
            disable CUDA graph and always execute the model in eager mode.
            If False, we will use CUDA graph and eager execution in hybrid.
        max_context_len_to_capture: Maximum context len covered by CUDA graphs.
            When a sequence has context length larger than this, we fall back
            to eager mode.
    """

    def __init__(
        self,
        model: str,
        tokenizer: str,
        tokenizer_mode: str,
        trust_remote_code: bool,
        download_dir: Optional[str],
        load_format: str,
        dtype: Union[str, torch.dtype],
        seed: int,
        revision: Optional[str] = None,
        code_revision: Optional[str] = None,
        tokenizer_revision: Optional[str] = None,
        max_model_len: Optional[int] = None,
        quantization: Optional[str] = None,
        enforce_eager: bool = False,
        max_context_len_to_capture: Optional[int] = None,
        max_logprobs: int = 5,
    ) -> None:
        self.model = model
        self.tokenizer = tokenizer
        self.tokenizer_mode = tokenizer_mode
        self.trust_remote_code = trust_remote_code
        self.download_dir = download_dir
        self.load_format = load_format
        self.seed = seed
        self.revision = revision
        self.code_revision = code_revision
        self.tokenizer_revision = tokenizer_revision
        self.quantization = quantization
        self.enforce_eager = enforce_eager
        self.max_context_len_to_capture = max_context_len_to_capture
        self.max_logprobs = max_logprobs

        if os.environ.get("VLLM_USE_MODELSCOPE", "False").lower() == "true":
            # download model from ModelScope hub,
            # lazy import so that modelscope is not required for normal use.
            from modelscope.hub.snapshot_download import snapshot_download  # pylint: disable=C
            if not os.path.exists(model):
                model_path = snapshot_download(model_id=model,
                                               cache_dir=download_dir,
                                               revision=revision)
            else:
                model_path = model
            self.model = model_path
            self.download_dir = model_path
            self.tokenizer = model_path

        self.hf_config = get_config(self.model, trust_remote_code, revision,
                                    code_revision)
        self.dtype = _get_and_verify_dtype(self.hf_config, dtype)
        self.max_model_len = _get_and_verify_max_len(self.hf_config,
                                                     max_model_len)
        self._verify_load_format()
        self._verify_tokenizer_mode()
        self._verify_quantization()
        self._verify_cuda_graph()

    def _verify_load_format(self) -> None:
        load_format = self.load_format.lower()
        supported_load_format = [
            "auto", "pt", "safetensors", "npcache", "dummy"
        ]
        rocm_not_supported_load_format = []
        if load_format not in supported_load_format:
            raise ValueError(
                f"Unknown load format: {self.load_format}. Must be one of "
                "'auto', 'pt', 'safetensors', 'npcache', or 'dummy'.")
        if is_hip() and load_format in rocm_not_supported_load_format:
            rocm_supported_load_format = [
                f for f in supported_load_format
                if (f not in rocm_not_supported_load_format)
            ]
            raise ValueError(
                f"load format \'{load_format}\' is not supported in ROCm. "
                f"Supported load format are "
                f"{rocm_supported_load_format}")

        # TODO: Remove this check once HF updates the pt weights of Mixtral.
        architectures = getattr(self.hf_config, "architectures", [])
        if "MixtralForCausalLM" in architectures and load_format == "pt":
            raise ValueError(
                "Currently, the 'pt' format is not supported for Mixtral. "
                "Please use the 'safetensors' format instead. ")
        self.load_format = load_format

    def _verify_tokenizer_mode(self) -> None:
        tokenizer_mode = self.tokenizer_mode.lower()
        if tokenizer_mode not in ["auto", "slow"]:
            raise ValueError(
                f"Unknown tokenizer mode: {self.tokenizer_mode}. Must be "
                "either 'auto' or 'slow'.")
        self.tokenizer_mode = tokenizer_mode

    def _verify_quantization(self) -> None:
<<<<<<< HEAD
        supported_quantization = ["awq", "exl2", "gguf", "gptq", "quip", "squeezellm"]
        rocm_not_supported_quantization = ["awq", "quip"]
=======
        supported_quantization = ["awq", "gptq", "squeezellm", "marlin"]
        rocm_not_supported_quantization = ["awq", "marlin"]
>>>>>>> 8fe83865
        if self.quantization is not None:
            self.quantization = self.quantization.lower()

        if self.model.endswith("gguf"):
            if self.quantization is None:
                self.quantization = "gguf"
            elif self.quantization != "gguf":
                raise ValueError(f"GGUF file cannot be used in ({self.quantization}).")
        # Parse quantization method from the HF model config, if available.
        hf_quant_config = getattr(self.hf_config, "quantization_config", None)
        if hf_quant_config is not None:
            hf_quant_method = str(hf_quant_config["quant_method"]).lower()

            # If the GPTQ model is serialized in marlin format, use marlin.
            if (hf_quant_method == "gptq"
                    and "is_marlin_format" in hf_quant_config
                    and hf_quant_config["is_marlin_format"]):
                logger.info("The model is serialized in Marlin format. "
                            "Using Marlin kernel.")
                hf_quant_method = "marlin"
                if self.quantization == "gptq":
                    self.quantization = hf_quant_method

            if self.quantization is None:
                self.quantization = hf_quant_method
            elif self.quantization != hf_quant_method:
                raise ValueError(
                    "Quantization method specified in the model config "
                    f"({hf_quant_method}) does not match the quantization "
                    f"method specified in the `quantization` argument "
                    f"({self.quantization}).")

        if self.quantization is not None:
            if self.quantization not in supported_quantization:
                raise ValueError(
                    f"Unknown quantization method: {self.quantization}. Must "
                    f"be one of {supported_quantization}.")
            if is_hip(
            ) and self.quantization in rocm_not_supported_quantization:
                raise ValueError(
                    f"{self.quantization} quantization is currently not "
                    f"supported in ROCm.")
            if self.quantization != "marlin":
                logger.warning(
                    f"{self.quantization} quantization is not fully "
                    "optimized yet. The speed can be slower than "
                    "non-quantized models.")

    def _verify_cuda_graph(self) -> None:
        if self.max_context_len_to_capture is None:
            self.max_context_len_to_capture = self.max_model_len
        self.max_context_len_to_capture = min(self.max_context_len_to_capture,
                                              self.max_model_len)

    def verify_with_parallel_config(
        self,
        parallel_config: "ParallelConfig",
    ) -> None:
        total_num_attention_heads = self.hf_config.num_attention_heads
        tensor_parallel_size = parallel_config.tensor_parallel_size
        if total_num_attention_heads % tensor_parallel_size != 0:
            raise ValueError(
                f"Total number of attention heads ({total_num_attention_heads})"
                " must be divisible by tensor parallel size "
                f"({tensor_parallel_size}).")

        total_num_hidden_layers = self.hf_config.num_hidden_layers
        pipeline_parallel_size = parallel_config.pipeline_parallel_size
        if total_num_hidden_layers % pipeline_parallel_size != 0:
            raise ValueError(
                f"Total number of hidden layers ({total_num_hidden_layers}) "
                "must be divisible by pipeline parallel size "
                f"({pipeline_parallel_size}).")

    def get_sliding_window(self) -> Optional[int]:
        return getattr(self.hf_config, "sliding_window", None)

    def get_vocab_size(self) -> int:
        return self.hf_config.vocab_size

    def get_hidden_size(self) -> int:
        return self.hf_config.hidden_size

    def get_head_size(self) -> int:
        if hasattr(self.hf_config, "head_dim"):
            return self.hf_config.head_dim
        # FIXME(woosuk): This may not be true for all models.
        return self.hf_config.hidden_size // self.hf_config.num_attention_heads

    def get_total_num_kv_heads(self) -> int:
        """Returns the total number of KV heads."""
        # For GPTBigCode & Falcon:
        # NOTE: for falcon, when new_decoder_architecture is True, the
        # multi_query flag is ignored and we use n_head_kv for the number of
        # KV heads.
        falcon_model_types = ["falcon", "RefinedWeb", "RefinedWebModel"]
        new_decoder_arch_falcon = (
            self.hf_config.model_type in falcon_model_types
            and getattr(self.hf_config, "new_decoder_architecture", False))
        if not new_decoder_arch_falcon and getattr(self.hf_config,
                                                   "multi_query", False):
            # Multi-query attention, only one KV head.
            # Currently, tensor parallelism is not supported in this case.
            return 1

        attributes = [
            # For Falcon:
            "n_head_kv",
            "num_kv_heads",
            # For LLaMA-2:
            "num_key_value_heads",
            # For ChatGLM:
            "multi_query_group_num",
        ]
        for attr in attributes:
            num_kv_heads = getattr(self.hf_config, attr, None)
            if num_kv_heads is not None:
                return num_kv_heads

        # For non-grouped-query attention models, the number of KV heads is
        # equal to the number of attention heads.
        return self.hf_config.num_attention_heads

    def get_num_kv_heads(self, parallel_config: "ParallelConfig") -> int:
        """Returns the number of KV heads per GPU."""
        total_num_kv_heads = self.get_total_num_kv_heads()
        # If tensor parallelism is used, we divide the number of KV heads by
        # the tensor parallel size. We will replicate the KV heads in the
        # case where the number of KV heads is smaller than the tensor
        # parallel size so each GPU has at least one KV head.
        return max(1,
                   total_num_kv_heads // parallel_config.tensor_parallel_size)

    def get_num_layers(self, parallel_config: "ParallelConfig") -> int:
        total_num_hidden_layers = self.hf_config.num_hidden_layers
        return total_num_hidden_layers // parallel_config.pipeline_parallel_size


class CacheConfig:
    """Configuration for the KV cache.

    Args:
        block_size: Size of a cache block in number of tokens.
        gpu_memory_utilization: Fraction of GPU memory to use for the
            vLLM execution.
        swap_space: Size of the CPU swap space per GPU (in GiB).
        cache_dtype: Data type for kv cache storage.
    """

    def __init__(
        self,
        block_size: int,
        gpu_memory_utilization: float,
        swap_space: int,
        cache_dtype: str,
        sliding_window: Optional[int] = None,
        enable_prefix_caching: bool = False,
    ) -> None:
        self.block_size = block_size
        self.gpu_memory_utilization = gpu_memory_utilization
        self.swap_space_bytes = swap_space * _GB
        self.cache_dtype = cache_dtype
        self.sliding_window = sliding_window
        self.enable_prefix_caching = enable_prefix_caching
        self._verify_args()
        self._verify_cache_dtype()

        # Will be set after profiling.
        self.num_gpu_blocks = None
        self.num_cpu_blocks = None

    def metrics_info(self):
        # convert cache_config to dict(key: str, value: str) for prometheus
        # metrics info
        return {key: str(value) for key, value in self.__dict__.items()}

    def _verify_args(self) -> None:
        if self.gpu_memory_utilization > 1.0:
            raise ValueError(
                "GPU memory utilization must be less than 1.0. Got "
                f"{self.gpu_memory_utilization}.")

    def _verify_cache_dtype(self) -> None:
        if self.cache_dtype == "auto":
            pass
        elif self.cache_dtype == "fp8_e5m2":
            if is_hip():
                raise NotImplementedError(
                    "FP8_E5M2 KV Cache on AMD GPU has not been supported yet.")
            nvcc_cuda_version = get_nvcc_cuda_version()
            if nvcc_cuda_version and nvcc_cuda_version < Version("11.8"):
                raise ValueError(
                    "FP8 is not supported when cuda version is lower than 11.8."
                )
            logger.info(
                "Using fp8_e5m2 data type to store kv cache. It reduces "
                "the GPU memory footprint and boosts the performance. "
                "But it may cause slight accuracy drop. "
                "Currently we only support fp8 without scaling factors and "
                "make e5m2 as a default format.")
        else:
            raise ValueError(f"Unknown kv cache dtype: {self.cache_dtype}")

    def verify_with_parallel_config(
        self,
        parallel_config: "ParallelConfig",
    ) -> None:
        total_cpu_memory = get_cpu_memory()
        # FIXME(woosuk): Here, it is assumed that the GPUs in a tensor parallel
        # group are in the same node. However, the GPUs may span multiple nodes.
        num_gpus_per_node = parallel_config.tensor_parallel_size
        cpu_memory_usage = self.swap_space_bytes * num_gpus_per_node

        msg = (f"{cpu_memory_usage / _GB:.2f} GiB out of "
               f"the {total_cpu_memory / _GB:.2f} GiB total CPU memory is "
               "allocated for the swap space.")
        if cpu_memory_usage > 0.7 * total_cpu_memory:
            raise ValueError("Too large swap space. " + msg)
        elif cpu_memory_usage > 0.4 * total_cpu_memory:
            logger.warning("Possibly too large swap space. " + msg)


class ParallelConfig:
    """Configuration for the distributed execution.

    Args:
        pipeline_parallel_size: Number of pipeline parallel groups.
        tensor_parallel_size: Number of tensor parallel groups.
        worker_use_ray: Whether to use Ray for model workers. Will be set to
            True if either pipeline_parallel_size or tensor_parallel_size is
            greater than 1.
        max_parallel_loading_workers: Maximum number of multiple batches
            when load model sequentially. To avoid RAM OOM when using tensor
            parallel and large models.
        disable_custom_all_reduce: Disable the custom all-reduce kernel and
            fall back to NCCL.
        ray_workers_use_nsight: Whether to profile Ray workers with nsight, see
            https://docs.ray.io/en/latest/ray-observability/user-guides/profiling.html#profiling-nsight-profiler.
    """

    def __init__(
        self,
        pipeline_parallel_size: int,
        tensor_parallel_size: int,
        worker_use_ray: bool,
        max_parallel_loading_workers: Optional[int] = None,
        disable_custom_all_reduce: bool = False,
        ray_workers_use_nsight: bool = False,
        placement_group: Optional["PlacementGroup"] = None,
    ) -> None:
        self.pipeline_parallel_size = pipeline_parallel_size
        if is_neuron():
            # For Neuron device support, here we assign TP=1 to avoid sharding
            # within vLLM directly. Transformer-neuronx would take
            # neuron_tp_degree attribute, and distribute the workload
            # to multiple NeuronCores.
            self.tensor_parallel_size = 1
            self.neuron_tp_degree = tensor_parallel_size
        else:
            self.tensor_parallel_size = tensor_parallel_size
        self.worker_use_ray = worker_use_ray
        self.max_parallel_loading_workers = max_parallel_loading_workers
        self.disable_custom_all_reduce = disable_custom_all_reduce
        self.ray_workers_use_nsight = ray_workers_use_nsight
        self.placement_group = placement_group

        self.world_size = pipeline_parallel_size * self.tensor_parallel_size
        # Ray worker is not supported for Neuron backend.
        if self.world_size > 1 and not is_neuron():
            self.worker_use_ray = True
        self._verify_args()

    def _verify_args(self) -> None:
        if self.pipeline_parallel_size > 1:
            raise NotImplementedError(
                "Pipeline parallelism is not supported yet.")
        if not self.disable_custom_all_reduce and self.world_size > 1:
            if is_hip():
                self.disable_custom_all_reduce = True
                logger.info(
                    "Disabled the custom all-reduce kernel because it is not "
                    "supported on AMD GPUs.")
            elif self.pipeline_parallel_size > 1:
                self.disable_custom_all_reduce = True
                logger.info(
                    "Disabled the custom all-reduce kernel because it is not "
                    "supported with pipeline parallelism.")
        if self.ray_workers_use_nsight and not self.worker_use_ray:
            raise ValueError("Unable to use nsight profiling unless workers "
                             "run with Ray.")

        # FIXME(woosuk): Fix the stability issues and re-enable the custom
        # all-reduce kernel.
        if not self.disable_custom_all_reduce and self.world_size > 1:
            self.disable_custom_all_reduce = True
            logger.info(
                "Custom all-reduce kernels are temporarily disabled due to "
                "stability issues. We will re-enable them once the issues are "
                "resolved.")


class SchedulerConfig:
    """Scheduler configuration.

    Args:
        max_num_batched_tokens: Maximum number of tokens to be processed in
            a single iteration.
        max_num_seqs: Maximum number of sequences to be processed in a single
            iteration.
        max_model_len: Maximum length of a sequence (including prompt
            and generated text).
        max_paddings: Maximum number of paddings to be added to a batch.
    """

    def __init__(
        self,
        max_num_batched_tokens: Optional[int],
        max_num_seqs: int,
        max_model_len: int,
        max_paddings: int,
    ) -> None:
        if max_num_batched_tokens is not None:
            self.max_num_batched_tokens = max_num_batched_tokens
        else:
            # If max_model_len is too short, use 2048 as the default value for
            # higher throughput.
            self.max_num_batched_tokens = max(max_model_len, 2048)
        self.max_num_seqs = max_num_seqs
        self.max_model_len = max_model_len
        self.max_paddings = max_paddings
        self._verify_args()

    def _verify_args(self) -> None:
        if self.max_num_batched_tokens < self.max_model_len:
            raise ValueError(
                f"max_num_batched_tokens ({self.max_num_batched_tokens}) is "
                f"smaller than max_model_len ({self.max_model_len}). "
                "This effectively limits the maximum sequence length to "
                "max_num_batched_tokens and makes vLLM reject longer "
                "sequences. Please increase max_num_batched_tokens or "
                "decrease max_model_len.")
        if self.max_num_batched_tokens < self.max_num_seqs:
            raise ValueError(
                f"max_num_batched_tokens ({self.max_num_batched_tokens}) must "
                "be greater than or equal to max_num_seqs "
                f"({self.max_num_seqs}).")


class DeviceConfig:

    def __init__(self, device: str = "auto") -> None:
        if device == "auto":
            # Automated device type detection
            if torch.cuda.is_available():
                self.device_type = "cuda"
            elif is_neuron():
                self.device_type = "neuron"
            else:
                raise RuntimeError("No supported device detected.")
        else:
            # Device type is assigned explicitly
            self.device_type = device

        # Some device types require processing inputs on CPU
        if self.device_type in ["neuron"]:
            self.device = torch.device("cpu")
        else:
            # Set device with device type
            self.device = torch.device(self.device_type)

    @property
    def is_neuron(self):
        return self.device_type == "neuron"


@dataclass
class LoRAConfig:
    max_lora_rank: int
    max_loras: int
    max_cpu_loras: Optional[int] = None
    lora_dtype: Optional[torch.dtype] = None
    lora_extra_vocab_size: int = 256
    # This is a constant.
    lora_vocab_padding_size: ClassVar[int] = 256

    def __post_init__(self):
        # Keep this in sync with csrc/punica/bgmv/bgmv_config.h
        possible_max_ranks = (8, 16, 32, 64)
        possible_lora_extra_vocab_size = (0, 256, 512)
        if self.max_lora_rank not in possible_max_ranks:
            raise ValueError(
                f"max_lora_rank ({self.max_lora_rank}) must be one of "
                f"{possible_max_ranks}.")
        if self.lora_extra_vocab_size not in possible_lora_extra_vocab_size:
            raise ValueError(
                f"lora_extra_vocab_size ({self.lora_extra_vocab_size}) "
                f"must be one of {possible_lora_extra_vocab_size}.")
        if self.max_loras < 1:
            raise ValueError(f"max_loras ({self.max_loras}) must be >= 1.")
        if self.max_cpu_loras is None:
            self.max_cpu_loras = self.max_loras
        elif self.max_cpu_loras < self.max_loras:
            raise ValueError(
                f"max_cpu_loras ({self.max_cpu_loras}) must be >= "
                f"max_loras ({self.max_loras})")

    def verify_with_model_config(self, model_config: ModelConfig):
        if self.lora_dtype in (None, "auto"):
            self.lora_dtype = model_config.dtype
        elif isinstance(self.lora_dtype, str):
            self.lora_dtype = getattr(torch, self.lora_dtype)
        if model_config.quantization is not None:
            raise ValueError(
                "LoRA is not supported with quantized models yet.")

    def verify_with_scheduler_config(self, scheduler_config: SchedulerConfig):
        if scheduler_config.max_num_batched_tokens > 65528:
            raise ValueError(
                "Due to limitations of the custom LoRA CUDA kernel, "
                "max_num_batched_tokens must be <= 65528 when "
                "LoRA is enabled.")


_STR_DTYPE_TO_TORCH_DTYPE = {
    "half": torch.float16,
    "float16": torch.float16,
    "float": torch.float32,
    "float32": torch.float32,
    "bfloat16": torch.bfloat16,
}

_ROCM_NOT_SUPPORTED_DTYPE = ["float", "float32"]


def _get_and_verify_dtype(
    config: PretrainedConfig,
    dtype: Union[str, torch.dtype],
) -> torch.dtype:
    # NOTE: getattr(config, "torch_dtype", torch.float32) is not correct
    # because config.torch_dtype can be None.
    config_dtype = getattr(config, "torch_dtype", None)
    if config_dtype is None:
        config_dtype = torch.float32

    if isinstance(dtype, str):
        dtype = dtype.lower()
        if dtype == "auto":
            if config_dtype == torch.float32:
                # Following the common practice, we use float16 for float32
                # models.
                torch_dtype = torch.float16
            else:
                torch_dtype = config_dtype
        else:
            if dtype not in _STR_DTYPE_TO_TORCH_DTYPE:
                raise ValueError(f"Unknown dtype: {dtype}")
            torch_dtype = _STR_DTYPE_TO_TORCH_DTYPE[dtype]
    elif isinstance(dtype, torch.dtype):
        torch_dtype = dtype
    else:
        raise ValueError(f"Unknown dtype: {dtype}")

    if is_hip() and torch_dtype == torch.float32:
        rocm_supported_dtypes = [
            k for k, v in _STR_DTYPE_TO_TORCH_DTYPE.items()
            if (k not in _ROCM_NOT_SUPPORTED_DTYPE)
        ]
        raise ValueError(f"dtype \'{dtype}\' is not supported in ROCm. "
                         f"Supported dtypes are {rocm_supported_dtypes}")

    # Verify the dtype.
    if torch_dtype != config_dtype:
        if torch_dtype == torch.float32:
            # Upcasting to float32 is allowed.
            pass
        elif config_dtype == torch.float32:
            # Downcasting from float32 to float16 or bfloat16 is allowed.
            pass
        else:
            # Casting between float16 and bfloat16 is allowed with a warning.
            logger.warning(f"Casting {config_dtype} to {torch_dtype}.")

    return torch_dtype


def _get_and_verify_max_len(
    hf_config: PretrainedConfig,
    max_model_len: Optional[int],
) -> int:
    """Get and verify the model's maximum length."""
    derived_max_model_len = float("inf")
    possible_keys = [
        # OPT
        "max_position_embeddings",
        # GPT-2
        "n_positions",
        # MPT
        "max_seq_len",
        # ChatGLM2
        "seq_length",
        # Others
        "max_sequence_length",
        "max_seq_length",
        "seq_len",
    ]
    for key in possible_keys:
        max_len_key = getattr(hf_config, key, None)
        if max_len_key is not None:
            derived_max_model_len = min(derived_max_model_len, max_len_key)
    if derived_max_model_len == float("inf"):
        if max_model_len is not None:
            # If max_model_len is specified, we use it.
            return max_model_len

        default_max_len = 2048
        logger.warning(
            "The model's config.json does not contain any of the following "
            "keys to determine the original maximum length of the model: "
            f"{possible_keys}. Assuming the model's maximum length is "
            f"{default_max_len}.")
        derived_max_model_len = default_max_len

    rope_scaling = getattr(hf_config, "rope_scaling", None)
    if rope_scaling is not None:
        assert "factor" in rope_scaling
        scaling_factor = rope_scaling["factor"]
        if rope_scaling["type"] == "yarn":
            derived_max_model_len = rope_scaling[
                "original_max_position_embeddings"]
        derived_max_model_len *= scaling_factor

    if max_model_len is None:
        max_model_len = derived_max_model_len
    elif max_model_len > derived_max_model_len:
        raise ValueError(
            f"User-specified max_model_len ({max_model_len}) is greater than "
            f"the derived max_model_len ({max_len_key}={derived_max_model_len}"
            " in model's config.json). This may lead to incorrect model "
            "outputs or CUDA errors. Make sure the value is correct and "
            "within the model context size.")
    return int(max_model_len)<|MERGE_RESOLUTION|>--- conflicted
+++ resolved
@@ -160,13 +160,8 @@
         self.tokenizer_mode = tokenizer_mode
 
     def _verify_quantization(self) -> None:
-<<<<<<< HEAD
         supported_quantization = ["awq", "exl2", "gguf", "gptq", "quip", "squeezellm"]
-        rocm_not_supported_quantization = ["awq", "quip"]
-=======
-        supported_quantization = ["awq", "gptq", "squeezellm", "marlin"]
-        rocm_not_supported_quantization = ["awq", "marlin"]
->>>>>>> 8fe83865
+        rocm_not_supported_quantization = ["awq", "marlin", "quip"]
         if self.quantization is not None:
             self.quantization = self.quantization.lower()
 
