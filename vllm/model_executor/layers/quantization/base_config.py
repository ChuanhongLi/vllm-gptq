from abc import ABC, abstractmethod
from typing import Any, Dict, List, Optional

import torch

from vllm.model_executor.layers.linear import LinearMethodBase


class QuantizationConfig(ABC):
    """Base class for quantization configs."""

    @abstractmethod
    def get_name(self) -> str:
        """Name of the quantization method."""
        raise NotImplementedError

    @abstractmethod
    def get_supported_act_dtypes(self) -> List[torch.dtype]:
        """List of supported activation dtypes."""
        raise NotImplementedError

    @abstractmethod
    def get_min_capability(self) -> int:
        """Minimum GPU capability to support the quantization method.

        E.g., 70 for Volta, 75 for Turing, 80 for Ampere.
        This requirement is due to the custom CUDA kernels used by the
        quantization method.
        """
        raise NotImplementedError

    @staticmethod
    @abstractmethod
    def get_config_filenames() -> List[str]:
        """List of filenames to search for in the model directory."""
        raise NotImplementedError

    @classmethod
    @abstractmethod
    def from_config(cls, config: Dict[str, Any]) -> "QuantizationConfig":
        """Create a config class from the model's quantization config."""
        raise NotImplementedError

    @staticmethod
    def get_from_keys(config: Dict[str, Any], keys: List[str]) -> Any:
        """Get a value from the model's quantization config."""
        for key in keys:
            if key in config:
                return config[key]
        raise ValueError(f"Cannot find any of {keys} in the model's "
                         "quantization config.")

    @abstractmethod
    def get_linear_method(self) -> LinearMethodBase:
        """Get the linear method to use for the quantized linear layer."""
        raise NotImplementedError

    @abstractmethod
    def get_scaled_act_names(self) -> List[str]:
        """Returns the activation function names that should be post-scaled.

        For now, this is only used by AWQ.
        """
        raise NotImplementedError

    @abstractmethod
<<<<<<< HEAD
    def merge_weight(self) -> bool:
        """whether fuse qkv and up/gate."""
        raise NotImplementedError

    def quant_vocab(self) -> Optional[bool]:
        return (False, False)
=======
    def support_fused_moe(self) -> bool:
        """Whether fused moe kernel is implemented"""
        raise NotImplementedError
>>>>>>> 9d6f7d18
<|MERGE_RESOLUTION|>--- conflicted
+++ resolved
@@ -64,15 +64,15 @@
         raise NotImplementedError
 
     @abstractmethod
-<<<<<<< HEAD
     def merge_weight(self) -> bool:
         """whether fuse qkv and up/gate."""
         raise NotImplementedError
 
-    def quant_vocab(self) -> Optional[bool]:
+    @abstractmethod
+    def quant_vocab(self) -> List[bool]:
         return (False, False)
-=======
+
+    @abstractmethod
     def support_fused_moe(self) -> bool:
         """Whether fused moe kernel is implemented"""
-        raise NotImplementedError
->>>>>>> 9d6f7d18
+        raise NotImplementedError