--- conflicted
+++ resolved
@@ -46,22 +46,12 @@
         sampling_metadata: SamplingMetadata,
     ) -> Optional[SamplerOutput]:
         # Get the hidden states that we use for sampling.
-<<<<<<< HEAD
-        logits = _prune_hidden_states(logits, sampling_metadata)
-        logits = tensor_model_parallel_gather(logits)
-        # Remove paddings in vocab (if any).
-        if logits is not None:
-            logits = logits[:, :self.org_vocab_size]
-=======
-        if self.logits_as_hidden_states:
-            logits = hidden_states
-        else:
-            hidden_states = _prune_hidden_states(hidden_states,
-                                                 sampling_metadata)
-
-            # Get the logits for the next tokens.
-            logits = self._get_logits(hidden_states, embedding, embedding_bias)
->>>>>>> 8fe83865
+        if not self.logits_as_hidden_states:
+            logits = _prune_hidden_states(logits, sampling_metadata)
+            logits = tensor_model_parallel_gather(logits)
+            # Remove paddings in vocab (if any).
+            if logits is not None:
+                logits = logits[:, :self.org_vocab_size]
 
         # Only perform sampling in the driver worker.
         # Note: `_get_logits` is still distributed across TP workers because
