--- conflicted
+++ resolved
@@ -30,23 +30,12 @@
 
 from vllm.attention import Attention, AttentionMetadata
 from vllm.model_executor.layers.activation import SiluAndMul
-<<<<<<< HEAD
-from vllm.model_executor.layers.attention import Attention
 from vllm.model_executor.layers.fused_moe import fused_topk
 from vllm.model_executor.layers.layernorm import RMSNorm
 from vllm.model_executor.layers.linear import (
     UnquantizedLinearMethod, LinearMethodBase, MergedColumnParallelLinear,
     ReplicatedLinear, QKVParallelLinear, RowParallelLinear)
-=======
-from vllm.model_executor.layers.fused_moe import fused_moe
-from vllm.model_executor.layers.layernorm import RMSNorm
-from vllm.model_executor.layers.linear import (LinearMethodBase,
-                                               MergedColumnParallelLinear,
-                                               QKVParallelLinear,
-                                               ReplicatedLinear,
-                                               RowParallelLinear)
 from vllm.model_executor.layers.logits_processor import LogitsProcessor
->>>>>>> f342153b
 from vllm.model_executor.layers.rotary_embedding import get_rope
 from vllm.model_executor.layers.sampler import Sampler
 from vllm.model_executor.layers.vocab_parallel_embedding import (
@@ -400,6 +389,7 @@
         self.embed_tokens = VocabParallelEmbedding(
             config.vocab_size,
             config.hidden_size,
+            linear_method=linear_method
         )
         self.layers = nn.ModuleList([
             DeepseekDecoderLayer(config,
@@ -455,7 +445,7 @@
 
     def compute_logits(self, hidden_states: torch.Tensor,
                        sampling_metadata: SamplingMetadata) -> torch.Tensor:
-        logits = self.logits_processor(self.lm_head.weight, hidden_states,
+        logits = self.logits_processor(self.lm_head, hidden_states,
                                        sampling_metadata)
         return logits
 
@@ -464,12 +454,7 @@
         logits: Optional[torch.Tensor],
         sampling_metadata: SamplingMetadata,
     ) -> Optional[SamplerOutput]:
-<<<<<<< HEAD
-        next_tokens = self.sampler(self.lm_head, hidden_states,
-                                   sampling_metadata)
-=======
         next_tokens = self.sampler(logits, sampling_metadata)
->>>>>>> f342153b
         return next_tokens
 
     def load_weights(self,
