# coding=utf-8
# Adapted from
# https://github.com/huggingface/transformers/blob/v4.28.0/src/transformers/models/gptj/modeling_gptj.py
# Copyright 2023 The vLLM team.
# Copyright 2021 The EleutherAI and HuggingFace Teams. All rights reserved.
#
# Licensed under the Apache License, Version 2.0 (the "License");
# you may not use this file except in compliance with the License.
# You may obtain a copy of the License at
#
#     http://www.apache.org/licenses/LICENSE-2.0
#
# Unless required by applicable law or agreed to in writing, software
# distributed under the License is distributed on an "AS IS" BASIS,
# WITHOUT WARRANTIES OR CONDITIONS OF ANY KIND, either express or implied.
# See the License for the specific language governing permissions and
# limitations under the License.
"""Inference-only GPT-J model compatible with HuggingFace weights."""
from typing import List, Optional

import torch
from torch import nn
from transformers import GPTJConfig

from vllm.attention import Attention, AttentionMetadata
from vllm.model_executor.layers.activation import get_act_fn
from vllm.model_executor.layers.linear import (ColumnParallelLinear,
                                               LinearMethodBase,
                                               QKVParallelLinear,
                                               RowParallelLinear)
from vllm.model_executor.layers.logits_processor import LogitsProcessor
from vllm.model_executor.layers.rotary_embedding import get_rope
from vllm.model_executor.layers.sampler import Sampler
from vllm.model_executor.layers.vocab_parallel_embedding import (
    ParallelLMHead, VocabParallelEmbedding)
from vllm.model_executor.parallel_utils.parallel_state import (
    get_tensor_model_parallel_world_size)
from vllm.model_executor.sampling_metadata import SamplingMetadata
from vllm.model_executor.weight_utils import (default_weight_loader,
                                              hf_model_weights_iterator)
from vllm.sequence import SamplerOutput


class GPTJAttention(nn.Module):

    def __init__(
        self,
        config: GPTJConfig,
        linear_method: Optional[LinearMethodBase] = None,
    ):
        super().__init__()
        self.total_num_heads = config.num_attention_heads
        self.hidden_size = config.hidden_size
        self.head_size = self.hidden_size // self.total_num_heads

        if linear_method is not None and not linear_method.quant_config.merge_weight():
            self.merge_weight = False
            self.q_proj = ColumnParallelLinear(
                config.hidden_size, config.hidden_size,
                bias=False,
                linear_method=linear_method)
            self.k_proj = ColumnParallelLinear(
                config.hidden_size, config.hidden_size,
                bias=False,
                linear_method=linear_method)
            self.v_proj = ColumnParallelLinear(
                config.hidden_size, config.hidden_size,
                bias=False,
                linear_method=linear_method)
        else:
            self.merge_weight = True
            self.qkv_proj = QKVParallelLinear(
                config.hidden_size,
                self.head_dim,
                self.total_num_heads,
                bias=False,
                linear_method=linear_method,
            )
        self.out_proj = RowParallelLinear(
            config.hidden_size,
            config.hidden_size,
            bias=False,
            linear_method=linear_method,
        )

        tp_world_size = get_tensor_model_parallel_world_size()
        assert self.total_num_heads % tp_world_size == 0
        self.num_heads = self.total_num_heads // tp_world_size

        scaling = self.head_size**-0.5
        assert getattr(config, "rotary", True)
        assert config.rotary_dim % 2 == 0
        rope_theta = getattr(config, "rope_theta", 10000)
        max_position_embeddings = getattr(config, "max_position_embeddings",
                                          8192)
        self.rotary_emb = get_rope(
            self.head_size,
            rotary_dim=config.rotary_dim,
            max_position=max_position_embeddings,
            base=rope_theta,
            is_neox_style=False,
        )
        self.attn = Attention(self.num_heads, self.head_size, scaling)

    def forward(
        self,
        position_ids: torch.Tensor,
        hidden_states: torch.Tensor,
        kv_cache: torch.Tensor,
        attn_metadata: AttentionMetadata,
    ) -> torch.Tensor:
        if self.merge_weight:
            qkv, _ = self.qkv_proj(hidden_states)
            q, k, v = qkv.chunk(chunks=3, dim=-1)
        else:
            q, _ = self.q_proj(hidden_states)
            k, _ = self.k_proj(hidden_states)
            v, _ = self.v_proj(hidden_states)
        q, k = self.rotary_emb(position_ids, q, k)
        attn_output = self.attn(q, k, v, kv_cache, attn_metadata)
        attn_output, _ = self.out_proj(attn_output)
        return attn_output


class GPTJMLP(nn.Module):

    def __init__(
        self,
        intermediate_size: int,
        config: GPTJConfig,
        linear_method: Optional[LinearMethodBase] = None,
    ):
        super().__init__()
        hidden_size = config.n_embd
        self.fc_in = ColumnParallelLinear(
            hidden_size,
            intermediate_size,
            linear_method=linear_method,
        )
        self.fc_out = RowParallelLinear(
            intermediate_size,
            hidden_size,
            linear_method=linear_method,
        )
        quant_config = getattr(linear_method, "quant_config", None)
        self.act = get_act_fn(config.activation_function, quant_config,
                              intermediate_size)

    def forward(self, hidden_states: torch.Tensor) -> torch.Tensor:
        hidden_states, _ = self.fc_in(hidden_states)
        hidden_states = self.act(hidden_states)
        hidden_states, _ = self.fc_out(hidden_states)
        return hidden_states


class GPTJBlock(nn.Module):

    def __init__(
        self,
        config: GPTJConfig,
        linear_method: Optional[LinearMethodBase] = None,
    ):
        super().__init__()
        inner_dim = (4 * config.n_embd
                     if config.n_inner is None else config.n_inner)
        self.ln_1 = nn.LayerNorm(config.n_embd, eps=config.layer_norm_epsilon)
        self.attn = GPTJAttention(config, linear_method)
        self.mlp = GPTJMLP(inner_dim, config, linear_method)

    def forward(
        self,
        position_ids: torch.Tensor,
        hidden_states: torch.Tensor,
        kv_cache: torch.Tensor,
        attn_metadata: AttentionMetadata,
    ) -> torch.Tensor:
        residual = hidden_states
        hidden_states = self.ln_1(hidden_states)
        attn_output = self.attn(
            position_ids=position_ids,
            hidden_states=hidden_states,
            kv_cache=kv_cache,
            attn_metadata=attn_metadata,
        )
        mlp_output = self.mlp(hidden_states)
        hidden_states = attn_output + mlp_output + residual
        return hidden_states


class GPTJModel(nn.Module):

    def __init__(
        self,
        config: GPTJConfig,
        linear_method: Optional[LinearMethodBase] = None,
    ):
        super().__init__()
        self.config = config
        self.embed_dim = config.n_embd
        self.wte = VocabParallelEmbedding(
            config.vocab_size,
            self.embed_dim,
            linear_method=linear_method
        )
        self.h = nn.ModuleList(
            [GPTJBlock(config, linear_method) for _ in range(config.n_layer)])
        self.ln_f = nn.LayerNorm(self.embed_dim, eps=config.layer_norm_epsilon)

    def forward(
        self,
        input_ids: torch.Tensor,
        position_ids: torch.Tensor,
        kv_caches: List[torch.Tensor],
        attn_metadata: AttentionMetadata,
    ) -> torch.Tensor:
        hidden_states = self.wte(input_ids)
        for i in range(len(self.h)):
            layer = self.h[i]
            hidden_states = layer(
                position_ids,
                hidden_states,
                kv_caches[i],
                attn_metadata,
            )
        hidden_states = self.ln_f(hidden_states)
        return hidden_states


class GPTJForCausalLM(nn.Module):

    def __init__(
        self,
        config: GPTJConfig,
        linear_method: Optional[LinearMethodBase] = None,
    ):
        super().__init__()
        self.config = config
        self.linear_method = linear_method
        assert not config.tie_word_embeddings
        self.transformer = GPTJModel(config, linear_method)
        self.lm_head = ParallelLMHead(
            config.vocab_size,
            config.n_embd,
            bias=True,
            linear_method=linear_method
        )
        self.logits_processor = LogitsProcessor(config.vocab_size)
        self.sampler = Sampler()

    def forward(
        self,
        input_ids: torch.Tensor,
        positions: torch.Tensor,
        kv_caches: List[torch.Tensor],
        attn_metadata: AttentionMetadata,
    ) -> torch.Tensor:
        hidden_states = self.transformer(input_ids, positions, kv_caches,
                                         attn_metadata)
        return hidden_states

    def compute_logits(self, hidden_states: torch.Tensor,
                       sampling_metadata: SamplingMetadata) -> torch.Tensor:
        logits = self.logits_processor(self.lm_head.weight, hidden_states,
                                       sampling_metadata, self.lm_head.bias)
        return logits

    def sample(
        self,
        logits: torch.Tensor,
        sampling_metadata: SamplingMetadata,
    ) -> Optional[SamplerOutput]:
<<<<<<< HEAD
        next_tokens = self.sampler(self.lm_head, hidden_states,
                                   sampling_metadata, self.lm_head.bias)
=======
        next_tokens = self.sampler(logits, sampling_metadata)
>>>>>>> f342153b
        return next_tokens

    def load_weights(self,
                     model_name_or_path: str,
                     cache_dir: Optional[str] = None,
                     load_format: str = "auto",
                     revision: Optional[str] = None):
        stacked_params_mapping = [
            # (param_name, shard_name, shard_id)
            ("qkv_proj", "q_proj", "q"),
            ("qkv_proj", "k_proj", "k"),
            ("qkv_proj", "v_proj", "v"),
            ("gate_up_proj", "gate_proj", 0),
            ("gate_up_proj", "up_proj", 1),
        ]
        if self.linear_method is not None and not self.linear_method.quant_config.merge_weight():
            stacked_params_mapping = []
        params_dict = dict(self.named_parameters())
        for name, loaded_weight in hf_model_weights_iterator(
                model_name_or_path, cache_dir, load_format, revision, self.config):
            if "attn.bias" in name or "attn.masked_bias" in name:
                continue
            for (param_name, weight_name, shard_id) in stacked_params_mapping:
                if weight_name not in name:
                    continue
                name = name.replace(weight_name, param_name)
                # Skip loading extra bias for GPTQ models.
                if name.endswith(".bias") and name not in params_dict:
                    continue
                param = params_dict[name]
                weight_loader = param.weight_loader
                weight_loader(param, loaded_weight, shard_id)
                break
            else:
                # Skip loading extra bias for GPTQ models.
                if name.endswith(".bias") and name not in params_dict:
                    continue
                param = params_dict[name]
                weight_loader = getattr(param, "weight_loader",
                                        default_weight_loader)
                weight_loader(param, loaded_weight)<|MERGE_RESOLUTION|>--- conflicted
+++ resolved
@@ -260,7 +260,7 @@
 
     def compute_logits(self, hidden_states: torch.Tensor,
                        sampling_metadata: SamplingMetadata) -> torch.Tensor:
-        logits = self.logits_processor(self.lm_head.weight, hidden_states,
+        logits = self.logits_processor(self.lm_head, hidden_states,
                                        sampling_metadata, self.lm_head.bias)
         return logits
 
@@ -269,12 +269,7 @@
         logits: torch.Tensor,
         sampling_metadata: SamplingMetadata,
     ) -> Optional[SamplerOutput]:
-<<<<<<< HEAD
-        next_tokens = self.sampler(self.lm_head, hidden_states,
-                                   sampling_metadata, self.lm_head.bias)
-=======
         next_tokens = self.sampler(logits, sampling_metadata)
->>>>>>> f342153b
         return next_tokens
 
     def load_weights(self,
