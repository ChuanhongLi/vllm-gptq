--- conflicted
+++ resolved
@@ -43,13 +43,9 @@
     VocabParallelEmbedding)
 from vllm.model_executor.quantization_utils import QuantizationConfig
 from vllm.model_executor.weight_utils import (
-<<<<<<< HEAD
+    convert_pyslice_to_tensor, hf_model_weights_iterator,
     load_tensor_parallel_weights, load_padded_tensor_parallel_vocab,
-    hf_model_weights_iterator, convert_pyslice_to_tensor)
-=======
-    convert_pyslice_to_tensor, hf_model_weights_iterator,
-    load_tensor_parallel_weights, load_padded_tensor_parallel_vocab)
->>>>>>> bbbf8656
+    get_parallel_weight)
 from vllm.sequence import SamplerOutput
 
 KVCache = Tuple[torch.Tensor, torch.Tensor]
@@ -301,34 +297,16 @@
                                    input_metadata)
         return next_tokens
 
-    _column_parallel_layers = []
-    _row_parallel_layers = ["o_proj", "down_proj"]
+    column_parallel_layers = []
+    row_parallel_layers = ["o_proj", "down_proj"]
 
     def load_weights(self,
                      model_name_or_path: str,
                      cache_dir: Optional[str] = None,
                      load_format: str = "auto",
                      revision: Optional[str] = None):
-        if self.quant_config is None:
-            column_weight_suffixes = ["weight", "bias"]
-            row_weight_suffixes = ["weight"]
-            ignore_weight_suffixes = []
-        else:
-            column_weight_suffixes = self.quant_config.get_column_tp_tensor_names(
-            )
-            row_weight_suffixes = self.quant_config.get_row_tp_tensor_names()
-            ignore_weight_suffixes = self.quant_config.get_ignore_tensor_names(
-            )
-
-        column_parallel_weights: List[str] = []
-        for layer in self._column_parallel_layers:
-            for suffix in column_weight_suffixes:
-                column_parallel_weights.append(f"{layer}.{suffix}")
-        row_parallel_weights: List[str] = []
-        for layer in self._row_parallel_layers:
-            for suffix in row_weight_suffixes:
-                row_parallel_weights.append(f"{layer}.{suffix}")
-
+        (column_parallel_weights, row_parallel_weights,
+         ignore_weight_suffixes) = get_parallel_weight(self)
         tp_size = get_tensor_model_parallel_world_size()
         tensor_model_parallel_rank = get_tensor_model_parallel_rank()
         q_proj_shard_size = (self.config.hidden_size // tp_size)
@@ -357,20 +335,16 @@
                 is_packed = self.quant_config.is_packed(name)
                 is_transposed = self.quant_config.is_transposed(name)
             if is_transposed:
-<<<<<<< HEAD
-                loaded_weight = convert_pyslice_to_tensor(loaded_weight).T
-=======
                 loaded_weight = convert_pyslice_to_tensor(loaded_weight)
                 loaded_weight = loaded_weight.T
->>>>>>> bbbf8656
 
             is_attention_weight = False
             for weight_name, shard_size, offset in attention_weight_specs:
                 if weight_name not in name:
                     continue
                 name = name.replace(weight_name, "qkv_proj")
-                if name not in state_dict:
-                    continue
+                if name not in state_dict or "g_idx" in name:
+                    break
                 param = state_dict[name]
                 if is_transposed:
                     param = param.T
@@ -379,8 +353,6 @@
                     shard_size //= self.quant_config.pack_factor
                     offset //= self.quant_config.pack_factor
 
-                if "g_idx" in name:
-                    break
                 loaded_weight = loaded_weight[
                     shard_size * tensor_model_parallel_rank:shard_size *
                     (tensor_model_parallel_rank + 1)]
@@ -398,14 +370,11 @@
                 if weight_name not in name:
                     continue
                 name = name.replace(weight_name, "gate_up_proj")
-                if name not in state_dict:
-                    continue
+                if "g_idx" in name or name not in state_dict:
+                    break
                 param = state_dict[name]
                 if is_transposed:
                     param = param.T
-
-                if "g_idx" in name:
-                    break
 
                 shard_size = param.shape[0] // 2
                 loaded_weight = loaded_weight[
