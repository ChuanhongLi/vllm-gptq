# coding=utf-8
# Adapted from
# https://github.com/huggingface/transformers/blob/v4.28.0/src/transformers/models/llama/modeling_llama.py
# Copyright 2023 The vLLM team.
# Copyright 2022 EleutherAI and the HuggingFace Inc. team. All rights reserved.
#
# This code is based on EleutherAI's GPT-NeoX library and the GPT-NeoX
# and OPT implementations in this library. It has been modified from its
# original forms to accommodate minor architectural differences compared
# to GPT-NeoX and OPT used by the Meta AI team that trained the model.
#
# Licensed under the Apache License, Version 2.0 (the "License");
# you may not use this file except in compliance with the License.
# You may obtain a copy of the License at
#
#     http://www.apache.org/licenses/LICENSE-2.0
#
# Unless required by applicable law or agreed to in writing, software
# distributed under the License is distributed on an "AS IS" BASIS,
# WITHOUT WARRANTIES OR CONDITIONS OF ANY KIND, either express or implied.
# See the License for the specific language governing permissions and
# limitations under the License.
"""Inference-only Mistral model compatible with HuggingFace weights."""
from typing import List, Optional, Tuple

import torch
from torch import nn
from transformers import MistralConfig

from vllm.model_executor.input_metadata import InputMetadata
from vllm.model_executor.layers.activation import SiluAndMul
from vllm.model_executor.layers.attention import PagedAttention
from vllm.model_executor.layers.layernorm import RMSNorm
from vllm.model_executor.layers.linear import (LinearMethodBase,
                                               MergedColumnParallelLinear,
                                               QKVParallelLinear,
                                               RowParallelLinear,
                                               ColumnParallelLinear)
from vllm.model_executor.layers.rotary_embedding import get_rope
from vllm.model_executor.layers.sampler import Sampler
from vllm.model_executor.layers.vocab_parallel_embedding import (
    VocabParallelEmbedding, ParallelLMHead, DEFAULT_VOCAB_PADDING_SIZE)
from vllm.model_executor.parallel_utils.parallel_state import (
    get_tensor_model_parallel_world_size)
from vllm.model_executor.sampling_metadata import SamplingMetadata
from vllm.model_executor.weight_utils import (default_weight_loader,
                                              hf_model_weights_iterator)
from vllm.sequence import SamplerOutput
from vllm.config import LoRAConfig

KVCache = Tuple[torch.Tensor, torch.Tensor]


class MistralMLP(nn.Module):

    def __init__(
        self,
        hidden_size: int,
        intermediate_size: int,
        hidden_act: str,
        linear_method: Optional[LinearMethodBase] = None,
    ) -> None:
        super().__init__()
        if linear_method is not None and not linear_method.quant_config.merge_weight():
            self.merge_weight = False
            self.gate_proj = ColumnParallelLinear(
                hidden_size, intermediate_size,
                bias=False,
                linear_method=linear_method)
            self.up_proj = ColumnParallelLinear(
                hidden_size, intermediate_size,
                bias=False,
                linear_method=linear_method)
        else:
            self.merge_weight = True
            self.gate_up_proj = MergedColumnParallelLinear(
                hidden_size, [intermediate_size] * 2,
                bias=False,
                linear_method=linear_method)
        self.down_proj = RowParallelLinear(intermediate_size,
                                           hidden_size,
                                           bias=False,
                                           linear_method=linear_method)
        if hidden_act != "silu":
            raise ValueError(f"Unsupported activation: {hidden_act}. "
                             "Only silu is supported for now.")
        self.act_fn = SiluAndMul()

    def forward(self, x):
        if self.merge_weight:
            gate_up, _ = self.gate_up_proj(x)
        else:
            up, _ = self.up_proj(x)
            gate, _ = self.gate_proj(x)
            gate_up = torch.cat([gate, up], dim=-1)
        x = self.act_fn(gate_up)
        x, _ = self.down_proj(x)
        return x


class MistralAttention(nn.Module):

    def __init__(self,
                 hidden_size: int,
                 num_heads: int,
                 num_kv_heads: int,
                 max_position: int = 4096 * 32,
                 rope_theta: float = 10000,
                 linear_method: Optional[LinearMethodBase] = None,
                 sliding_window: Optional[int] = None) -> None:
        super().__init__()
        self.hidden_size = hidden_size
        tp_size = get_tensor_model_parallel_world_size()
        self.total_num_heads = num_heads
        assert self.total_num_heads % tp_size == 0
        self.num_heads = self.total_num_heads // tp_size
        self.total_num_kv_heads = num_kv_heads
        if self.total_num_kv_heads >= tp_size:
            # Number of KV heads is greater than TP size, so we partition
            # the KV heads across multiple tensor parallel GPUs.
            assert self.total_num_kv_heads % tp_size == 0
        else:
            # Number of KV heads is less than TP size, so we replicate
            # the KV heads across multiple tensor parallel GPUs.
            assert tp_size % self.total_num_kv_heads == 0
        self.num_kv_heads = max(1, self.total_num_kv_heads // tp_size)
        self.head_dim = hidden_size // self.total_num_heads
        self.q_size = self.num_heads * self.head_dim
        self.kv_size = self.num_kv_heads * self.head_dim
        self.scaling = self.head_dim**-0.5
        self.rope_theta = rope_theta
        self.sliding_window = sliding_window

        if linear_method is not None and not linear_method.quant_config.merge_weight():
            self.merge_weight = False
            self.q_proj = ColumnParallelLinear(
                hidden_size, self.q_size,
                bias=False,
                linear_method=linear_method)
            self.k_proj = ColumnParallelLinear(
                hidden_size, self.kv_size,
                bias=False,
                linear_method=linear_method)
            self.v_proj = ColumnParallelLinear(
                hidden_size, self.kv_size,
                bias=False,
                linear_method=linear_method)
        else:
            self.merge_weight = True
            self.qkv_proj = QKVParallelLinear(
                hidden_size,
                self.head_dim,
                self.total_num_heads,
                self.total_num_kv_heads,
                bias=False,
                linear_method=linear_method,
            )
        self.o_proj = RowParallelLinear(
            self.total_num_heads * self.head_dim,
            hidden_size,
            bias=False,
            linear_method=linear_method,
        )

        is_neox_style = True if linear_method is None or linear_method.quant_config.rope_style() is None else linear_method.quant_config.rope_style()
        self.rotary_emb = get_rope(
            self.head_dim,
            rotary_dim=self.head_dim,
            max_position=max_position,
            base=self.rope_theta,
            is_neox_style=is_neox_style,
        )
        self.attn = PagedAttention(self.num_heads,
                                   self.head_dim,
                                   self.scaling,
                                   num_kv_heads=self.num_kv_heads,
                                   sliding_window=self.sliding_window)

    def forward(
        self,
        positions: torch.Tensor,
        hidden_states: torch.Tensor,
        kv_cache: KVCache,
        input_metadata: InputMetadata,
    ) -> torch.Tensor:
        if self.merge_weight:
            qkv, _ = self.qkv_proj(hidden_states)
            q, k, v = qkv.split([self.q_size, self.kv_size, self.kv_size],
                                dim=-1)
        else:
            q, _ = self.q_proj(hidden_states)
            k, _ = self.k_proj(hidden_states)
            v, _ = self.v_proj(hidden_states)
        q, k = self.rotary_emb(positions, q, k)
        k_cache, v_cache = kv_cache
        attn_output = self.attn(q, k, v, k_cache, v_cache, input_metadata)
        output, _ = self.o_proj(attn_output)
        return output


class MistralDecoderLayer(nn.Module):

    def __init__(
        self,
        config: MistralConfig,
        linear_method: Optional[LinearMethodBase] = None,
    ) -> None:
        super().__init__()
        self.hidden_size = config.hidden_size
        # Requires transformers > 4.32.0
        rope_theta = getattr(config, "rope_theta", 10000)
        self.self_attn = MistralAttention(
            hidden_size=self.hidden_size,
            num_heads=config.num_attention_heads,
            max_position=config.max_position_embeddings,
            num_kv_heads=config.num_key_value_heads,
            rope_theta=rope_theta,
            linear_method=linear_method,
            sliding_window=config.sliding_window)
        self.mlp = MistralMLP(
            hidden_size=self.hidden_size,
            intermediate_size=config.intermediate_size,
            hidden_act=config.hidden_act,
            linear_method=linear_method,
        )
        self.input_layernorm = RMSNorm(config.hidden_size,
                                       eps=config.rms_norm_eps)
        self.post_attention_layernorm = RMSNorm(config.hidden_size,
                                                eps=config.rms_norm_eps)

    def forward(
        self,
        positions: torch.Tensor,
        hidden_states: torch.Tensor,
        kv_cache: KVCache,
        input_metadata: InputMetadata,
        residual: Optional[torch.Tensor],
    ) -> Tuple[torch.Tensor, torch.Tensor]:
        # Self Attention
        if residual is None:
            residual = hidden_states
            hidden_states = self.input_layernorm(hidden_states)
        else:
            hidden_states, residual = self.input_layernorm(
                hidden_states, residual)
        hidden_states = self.self_attn(
            positions=positions,
            hidden_states=hidden_states,
            kv_cache=kv_cache,
            input_metadata=input_metadata,
        )

        # Fully Connected
        hidden_states, residual = self.post_attention_layernorm(
            hidden_states, residual)
        hidden_states = self.mlp(hidden_states)
        return hidden_states, residual


class MistralModel(nn.Module):

    def __init__(
        self,
        config: MistralConfig,
        linear_method: Optional[LinearMethodBase] = None,
        lora_config: Optional[LoRAConfig] = None,
    ) -> None:
        super().__init__()
        self.config = config
        self.padding_idx = config.pad_token_id
        lora_vocab = (lora_config.lora_extra_vocab_size *
                      (lora_config.max_loras or 1)) if lora_config else 0
        self.vocab_size = config.vocab_size + lora_vocab
        self.org_vocab_size = config.vocab_size

        self.embed_tokens = VocabParallelEmbedding(
            self.vocab_size,
            config.hidden_size,
<<<<<<< HEAD
            linear_method=linear_method
=======
            org_num_embeddings=config.vocab_size,
>>>>>>> 4abf6336
        )
        self.layers = nn.ModuleList([
            MistralDecoderLayer(config, linear_method)
            for _ in range(config.num_hidden_layers)
        ])
        self.norm = RMSNorm(config.hidden_size, eps=config.rms_norm_eps)

    def forward(
        self,
        input_ids: torch.Tensor,
        positions: torch.Tensor,
        kv_caches: List[KVCache],
        input_metadata: InputMetadata,
    ) -> torch.Tensor:
        hidden_states = self.embed_tokens(input_ids)
        residual = None
        for i in range(len(self.layers)):
            layer = self.layers[i]
            hidden_states, residual = layer(
                positions,
                hidden_states,
                kv_caches[i],
                input_metadata,
                residual,
            )
        hidden_states, _ = self.norm(hidden_states, residual)
        return hidden_states


class MistralForCausalLM(nn.Module):
    supports_lora = True

    def __init__(
        self,
        config: MistralConfig,
        linear_method: Optional[LinearMethodBase] = None,
        lora_config: Optional[LoRAConfig] = None,
    ) -> None:
        super().__init__()
        self.config = config
        self.linear_method = linear_method
<<<<<<< HEAD
        self.model = MistralModel(config, linear_method)
        self.lm_head = ParallelLMHead(config.vocab_size, config.hidden_size,
                                      linear_method=linear_method)
        self.sampler = Sampler(config.vocab_size)
=======
        self.model = MistralModel(config,
                                  linear_method,
                                  lora_config=lora_config)
        unpadded_vocab_size = config.vocab_size
        if lora_config:
            unpadded_vocab_size += lora_config.lora_extra_vocab_size
        self.lm_head = ParallelLMHead(
            unpadded_vocab_size,
            config.hidden_size,
            org_num_embeddings=config.vocab_size,
            padding_size=DEFAULT_VOCAB_PADDING_SIZE
            # We need bigger padding if using lora for kernel
            # compatibility
            if not lora_config else lora_config.lora_vocab_padding_size,
        )
        self.sampler = Sampler(unpadded_vocab_size, config.vocab_size)
>>>>>>> 4abf6336

    def forward(
        self,
        input_ids: torch.Tensor,
        positions: torch.Tensor,
        kv_caches: List[KVCache],
        input_metadata: InputMetadata,
    ) -> torch.Tensor:
        hidden_states = self.model(input_ids, positions, kv_caches,
                                   input_metadata)
        return hidden_states

    def sample(
        self,
        hidden_states: torch.Tensor,
        sampling_metadata: SamplingMetadata,
    ) -> Optional[SamplerOutput]:
        next_tokens = self.sampler(self.lm_head(hidden_states),
                                   sampling_metadata)
        return next_tokens

    def load_weights(self,
                     model_name_or_path: str,
                     cache_dir: Optional[str] = None,
                     load_format: str = "auto",
                     revision: Optional[str] = None):
        stacked_params_mapping = [
            # (param_name, shard_name, shard_id)
            ("qkv_proj", "q_proj", "q"),
            ("qkv_proj", "k_proj", "k"),
            ("qkv_proj", "v_proj", "v"),
            ("gate_up_proj", "gate_proj", 0),
            ("gate_up_proj", "up_proj", 1),
        ]
        if self.linear_method is not None and not self.linear_method.quant_config.merge_weight():
            stacked_params_mapping = []
        params_dict = dict(self.named_parameters())
        for name, loaded_weight in hf_model_weights_iterator(
                model_name_or_path, cache_dir, load_format, revision, self.config):
            if "rotary_emb.inv_freq" in name:
                continue
            for (param_name, weight_name, shard_id) in stacked_params_mapping:
                if weight_name not in name:
                    continue
                name = name.replace(weight_name, param_name)
                # Skip loading extra bias for GPTQ models.
                if name.endswith(".bias") and name not in params_dict:
                    continue
                param = params_dict[name]
                weight_loader = param.weight_loader
                weight_loader(param, loaded_weight, shard_id)
                break
            else:
                # Skip loading extra bias for GPTQ models.
                if name.endswith(".bias") and name not in params_dict:
                    continue
                param = params_dict[name]
                weight_loader = getattr(param, "weight_loader",
                                        default_weight_loader)
                weight_loader(param, loaded_weight)<|MERGE_RESOLUTION|>--- conflicted
+++ resolved
@@ -276,11 +276,8 @@
         self.embed_tokens = VocabParallelEmbedding(
             self.vocab_size,
             config.hidden_size,
-<<<<<<< HEAD
             linear_method=linear_method
-=======
             org_num_embeddings=config.vocab_size,
->>>>>>> 4abf6336
         )
         self.layers = nn.ModuleList([
             MistralDecoderLayer(config, linear_method)
@@ -322,12 +319,6 @@
         super().__init__()
         self.config = config
         self.linear_method = linear_method
-<<<<<<< HEAD
-        self.model = MistralModel(config, linear_method)
-        self.lm_head = ParallelLMHead(config.vocab_size, config.hidden_size,
-                                      linear_method=linear_method)
-        self.sampler = Sampler(config.vocab_size)
-=======
         self.model = MistralModel(config,
                                   linear_method,
                                   lora_config=lora_config)
@@ -337,6 +328,7 @@
         self.lm_head = ParallelLMHead(
             unpadded_vocab_size,
             config.hidden_size,
+            linear_method=linear_method,
             org_num_embeddings=config.vocab_size,
             padding_size=DEFAULT_VOCAB_PADDING_SIZE
             # We need bigger padding if using lora for kernel
@@ -344,7 +336,6 @@
             if not lora_config else lora_config.lora_vocab_padding_size,
         )
         self.sampler = Sampler(unpadded_vocab_size, config.vocab_size)
->>>>>>> 4abf6336
 
     def forward(
         self,
