# coding=utf-8
# Adapted from
# https://github.com/huggingface/transformers/blob/v4.28.0/src/transformers/models/llama/modeling_llama.py
# Copyright 2023 The vLLM team.
# Copyright 2022 EleutherAI and the HuggingFace Inc. team. All rights reserved.
#
# This code is based on EleutherAI's GPT-NeoX library and the GPT-NeoX
# and OPT implementations in this library. It has been modified from its
# original forms to accommodate minor architectural differences compared
# to GPT-NeoX and OPT used by the Meta AI team that trained the model.
#
# Licensed under the Apache License, Version 2.0 (the "License");
# you may not use this file except in compliance with the License.
# You may obtain a copy of the License at
#
#     http://www.apache.org/licenses/LICENSE-2.0
#
# Unless required by applicable law or agreed to in writing, software
# distributed under the License is distributed on an "AS IS" BASIS,
# WITHOUT WARRANTIES OR CONDITIONS OF ANY KIND, either express or implied.
# See the License for the specific language governing permissions and
# limitations under the License.
"""Inference-only Mixtral model."""
from typing import List, Optional

import numpy as np
import torch
from torch import nn
from transformers import MixtralConfig

from vllm.attention import Attention, AttentionMetadata
from vllm.config import LoRAConfig
<<<<<<< HEAD
from vllm.model_executor.input_metadata import InputMetadata
from vllm.model_executor.layers.attention import Attention
from vllm.model_executor.layers.fused_moe import fused_topk
=======
from vllm.model_executor.layers.fused_moe import fused_moe
>>>>>>> f342153b
from vllm.model_executor.layers.layernorm import RMSNorm
from vllm.model_executor.layers.linear import (LinearMethodBase,
                                               MergedColumnParallelLinear,
                                               UnquantizedLinearMethod,
                                               QKVParallelLinear,
                                               ReplicatedLinear,
<<<<<<< HEAD
                                               RowParallelLinear,
                                               ColumnParallelLinear)
=======
                                               RowParallelLinear)
from vllm.model_executor.layers.logits_processor import LogitsProcessor
>>>>>>> f342153b
from vllm.model_executor.layers.rotary_embedding import get_rope
from vllm.model_executor.layers.sampler import Sampler
from vllm.model_executor.layers.vocab_parallel_embedding import (
    DEFAULT_VOCAB_PADDING_SIZE, ParallelLMHead, VocabParallelEmbedding)
from vllm.model_executor.parallel_utils.communication_op import (
    tensor_model_parallel_all_reduce)
from vllm.model_executor.parallel_utils.parallel_state import (
    get_tensor_model_parallel_rank, get_tensor_model_parallel_world_size)
from vllm.model_executor.sampling_metadata import SamplingMetadata
from vllm.model_executor.weight_utils import (default_weight_loader,
                                              hf_model_weights_iterator)
from vllm.sequence import SamplerOutput


class MixtralMLP(nn.Module):

    def __init__(
        self,
        num_experts: int,
        hidden_size: int,
        intermediate_size: int,
        linear_method: Optional[LinearMethodBase] = None,
    ) -> None:
        super().__init__()
        self.num_experts = num_experts
        self.ffn_dim = intermediate_size
        self.hidden_dim = hidden_size

        self.w1 = ReplicatedLinear(self.hidden_dim,
                                   self.ffn_dim,
                                   bias=False,
                                   linear_method=linear_method)
        self.w2 = ReplicatedLinear(self.ffn_dim,
                                   self.hidden_dim,
                                   bias=False,
                                   linear_method=linear_method)
        self.w3 = ReplicatedLinear(self.hidden_dim,
                                   self.ffn_dim,
                                   bias=False,
                                   linear_method=linear_method)

        # TODO: Use vllm's SiluAndMul
        self.act_fn = nn.SiLU()

    def forward(self, hidden_states: torch.Tensor) -> torch.Tensor:
        w1_out, _ = self.w1(hidden_states)
        w1_out = self.act_fn(w1_out)
        w3_out, _ = self.w3(hidden_states)
        current_hidden_states = w1_out * w3_out
        current_hidden_states, _ = self.w2(current_hidden_states)
        return current_hidden_states


class MixtralMoE(nn.Module):
    """A tensor-parallel MoE implementation for Mixtral that shards each expert
    across all ranks.

    Each expert's weights are sharded across all ranks and a fused MoE
    kernel is used for the forward pass, and finally we reduce the outputs
    across ranks.
    """

    def __init__(
        self,
        num_experts: int,
        top_k: int,
        hidden_size: int,
        intermediate_size: int,
        tp_size: Optional[int] = None,
        linear_method: Optional[LinearMethodBase] = None,
    ):
        super().__init__()
        self.rank = get_tensor_model_parallel_rank()
        self.tp_size = tp_size or get_tensor_model_parallel_world_size()
        self.num_total_experts = num_experts
        self.top_k = top_k
        self.hidden_size = hidden_size
        self.intermediate_size = intermediate_size // self.tp_size
        self.linear_method = linear_method
        if self.linear_method is None:
            self.linear_method = UnquantizedLinearMethod()

        self.gate = ReplicatedLinear(self.hidden_size,
                                     self.num_total_experts,
                                     bias=False,
                                     linear_method=None)

        if not isinstance(
                self.linear_method, UnquantizedLinearMethod
        ) and not self.linear_method.quant_config.support_fused_moe():
            if self.tp_size > self.num_total_experts:
                raise ValueError(
                    f"Tensor parallel size {self.tp_size} is greater than "
                    f"the number of experts {self.num_total_experts}.")
            # Split experts equally between ranks
            self.expert_indicies = np.array_split(
                range(self.num_total_experts),
                self.tp_size)[self.rank].tolist()
            if not self.expert_indicies:
                raise ValueError(
                    f"Rank {self.rank} has no experts assigned to it.")

            self.experts = nn.ModuleList([
                MixtralMLP(self.num_total_experts,
                           hidden_size,
                           intermediate_size,
                           linear_method=linear_method)
                if idx in self.expert_indicies else None
                for idx in range(self.num_total_experts)
            ])
        else:
            self.ws = MergedColumnParallelLinear(hidden_size,
                                                 [intermediate_size] * 2,
                                                 bias=False,
                                                 linear_method=linear_method,
                                                 num_experts=num_experts)
            self.w2s = RowParallelLinear(intermediate_size,
                                         hidden_size,
                                         bias=False,
                                         linear_method=linear_method,
                                         num_experts=num_experts)

    def forward(self, hidden_states: torch.Tensor) -> torch.Tensor:
        num_tokens, hidden_size = hidden_states.shape
        hidden_states = hidden_states.view(-1, self.hidden_size)
        # router_logits: (num_tokens, n_experts)
        router_logits, _ = self.gate(hidden_states)

        if not isinstance(
                self.linear_method, UnquantizedLinearMethod
        ) and not self.linear_method.quant_config.support_fused_moe():
            routing_weights, selected_experts = fused_topk(router_logits,
                                                           self.top_k,
                                                           renormalize=True)
            final_hidden_states = None
            for expert_idx in self.expert_indicies:
                expert_layer = self.experts[expert_idx]
                expert_mask = (selected_experts == expert_idx)
                expert_weights = (routing_weights * expert_mask).sum(
                    dim=-1, keepdim=True)

                current_hidden_states = expert_layer(hidden_states).mul_(
                    expert_weights)
                if final_hidden_states is None:
                    final_hidden_states = current_hidden_states
                else:
                    final_hidden_states.add_(current_hidden_states)
        else:
            final_hidden_states = self.linear_method.apply_moe_weights(
                self.ws.linear_weights,
                self.w2s.linear_weights,
                hidden_states,
                router_logits,
                self.top_k,
                renormalize=True,
            )

        if self.tp_size > 1:
            final_hidden_states = tensor_model_parallel_all_reduce(
                final_hidden_states)

        return final_hidden_states.view(num_tokens, hidden_size)


class MixtralAttention(nn.Module):

    def __init__(self,
                 hidden_size: int,
                 num_heads: int,
                 num_kv_heads: int,
                 max_position: int = 4096 * 32,
                 rope_theta: float = 10000,
                 linear_method: Optional[LinearMethodBase] = None,
                 sliding_window: Optional[int] = None) -> None:
        super().__init__()
        self.hidden_size = hidden_size
        tp_size = get_tensor_model_parallel_world_size()
        self.total_num_heads = num_heads
        assert self.total_num_heads % tp_size == 0
        self.num_heads = self.total_num_heads // tp_size
        self.total_num_kv_heads = num_kv_heads
        if self.total_num_kv_heads >= tp_size:
            # Number of KV heads is greater than TP size, so we partition
            # the KV heads across multiple tensor parallel GPUs.
            assert self.total_num_kv_heads % tp_size == 0
        else:
            # Number of KV heads is less than TP size, so we replicate
            # the KV heads across multiple tensor parallel GPUs.
            assert tp_size % self.total_num_kv_heads == 0
        self.num_kv_heads = max(1, self.total_num_kv_heads // tp_size)
        self.head_dim = hidden_size // self.total_num_heads
        self.q_size = self.num_heads * self.head_dim
        self.kv_size = self.num_kv_heads * self.head_dim
        self.scaling = self.head_dim**-0.5
        self.rope_theta = rope_theta
        self.sliding_window = sliding_window

        if linear_method is not None and not linear_method.quant_config.merge_weight():
            self.merge_weight = False
            self.q_proj = ColumnParallelLinear(
                hidden_size, self.total_num_heads * self.head_dim,
                bias=False,
                linear_method=linear_method)
            self.k_proj = ColumnParallelLinear(
                hidden_size, self.total_num_kv_heads * self.head_dim,
                bias=False,
                linear_method=linear_method)
            self.v_proj = ColumnParallelLinear(
                hidden_size, self.total_num_kv_heads * self.head_dim,
                bias=False,
                linear_method=linear_method)
        else:
            self.merge_weight = True
            self.qkv_proj = QKVParallelLinear(
                hidden_size,
                self.head_dim,
                self.total_num_heads,
                self.total_num_kv_heads,
                bias=False,
                linear_method=linear_method,
            )
        self.o_proj = RowParallelLinear(
            self.total_num_heads * self.head_dim,
            hidden_size,
            bias=False,
            linear_method=linear_method,
        )
        self.rotary_emb = get_rope(
            self.head_dim,
            rotary_dim=self.head_dim,
            max_position=max_position,
            base=int(self.rope_theta),
            is_neox_style=True,
        )
        self.attn = Attention(
            self.num_heads,
            self.head_dim,
            self.scaling,
            num_kv_heads=self.num_kv_heads,
            sliding_window=self.sliding_window,
        )

    def forward(
        self,
        positions: torch.Tensor,
        hidden_states: torch.Tensor,
        kv_cache: torch.Tensor,
        attn_metadata: AttentionMetadata,
    ) -> torch.Tensor:
        if self.merge_weight:
            qkv, _ = self.qkv_proj(hidden_states)
            q, k, v = qkv.split([self.q_size, self.kv_size, self.kv_size],
                                dim=-1)
        else:
            q, _ = self.q_proj(hidden_states)
            k, _ = self.k_proj(hidden_states)
            v, _ = self.v_proj(hidden_states)
        q, k = self.rotary_emb(positions, q, k)
        attn_output = self.attn(q, k, v, kv_cache, attn_metadata)
        output, _ = self.o_proj(attn_output)
        return output


class MixtralDecoderLayer(nn.Module):

    def __init__(
        self,
        config: MixtralConfig,
        linear_method: Optional[LinearMethodBase] = None,
    ) -> None:
        super().__init__()
        self.hidden_size = config.hidden_size
        # Requires transformers > 4.32.0
        rope_theta = getattr(config, "rope_theta", 10000)
        self.self_attn = MixtralAttention(
            hidden_size=self.hidden_size,
            num_heads=config.num_attention_heads,
            max_position=config.max_position_embeddings,
            num_kv_heads=config.num_key_value_heads,
            rope_theta=rope_theta,
            sliding_window=config.sliding_window,
            linear_method=linear_method)
        self.block_sparse_moe = MixtralMoE(
            num_experts=config.num_local_experts,
            top_k=config.num_experts_per_tok,
            hidden_size=config.hidden_size,
            intermediate_size=config.intermediate_size,
            linear_method=linear_method)
        self.input_layernorm = RMSNorm(config.hidden_size,
                                       eps=config.rms_norm_eps)
        self.post_attention_layernorm = RMSNorm(config.hidden_size,
                                                eps=config.rms_norm_eps)

    def forward(
        self,
        positions: torch.Tensor,
        hidden_states: torch.Tensor,
        kv_cache: torch.Tensor,
        attn_metadata: AttentionMetadata,
        residual: Optional[torch.Tensor],
    ) -> torch.Tensor:
        # Self Attention
        if residual is None:
            residual = hidden_states
            hidden_states = self.input_layernorm(hidden_states)
        else:
            hidden_states, residual = self.input_layernorm(
                hidden_states, residual)
        hidden_states = self.self_attn(
            positions=positions,
            hidden_states=hidden_states,
            kv_cache=kv_cache,
            attn_metadata=attn_metadata,
        )

        # Fully Connected
        hidden_states, residual = self.post_attention_layernorm(
            hidden_states, residual)
        hidden_states = self.block_sparse_moe(hidden_states)
        return hidden_states, residual


class MixtralModel(nn.Module):

    def __init__(
        self,
        config: MixtralConfig,
        linear_method: Optional[LinearMethodBase] = None,
        lora_config: Optional[LoRAConfig] = None,
    ) -> None:
        super().__init__()
        self.padding_idx = config.pad_token_id
        lora_vocab = (lora_config.lora_extra_vocab_size *
                      (lora_config.max_loras or 1)) if lora_config else 0
        self.vocab_size = config.vocab_size + lora_vocab
        self.org_vocab_size = config.vocab_size

        self.embed_tokens = VocabParallelEmbedding(
            self.vocab_size,
            config.hidden_size,
            linear_method=linear_method,
            org_num_embeddings=config.vocab_size,
        )
        self.layers = nn.ModuleList([
            MixtralDecoderLayer(config, linear_method=linear_method)
            for _ in range(config.num_hidden_layers)
        ])
        self.norm = RMSNorm(config.hidden_size, eps=config.rms_norm_eps)

    def forward(
        self,
        input_ids: torch.Tensor,
        positions: torch.Tensor,
        kv_caches: List[torch.Tensor],
        attn_metadata: AttentionMetadata,
    ) -> torch.Tensor:
        hidden_states = self.embed_tokens(input_ids)
        residual = None
        for i in range(len(self.layers)):
            layer = self.layers[i]
            hidden_states, residual = layer(positions, hidden_states,
                                            kv_caches[i], attn_metadata,
                                            residual)
        hidden_states, _ = self.norm(hidden_states, residual)
        return hidden_states


class MixtralForCausalLM(nn.Module):
    packed_modules_mapping = {
        "qkv_proj": [
            "q_proj",
            "k_proj",
            "v_proj",
        ],
    }

    # LoRA specific attributes
    supported_lora_modules = [
        "qkv_proj",
        "o_proj",
        "embed_tokens",
        "lm_head",
    ]
    embedding_modules = {
        "embed_tokens": "input_embeddings",
        "lm_head": "output_embeddings",
    }
    embedding_padding_modules = ["lm_head"]

    def __init__(
        self,
        config: MixtralConfig,
        linear_method: Optional[LinearMethodBase] = None,
        lora_config: Optional[LoRAConfig] = None,
    ) -> None:
        super().__init__()
        self.config = config
        self.linear_method = linear_method
        self.model = MixtralModel(config,
                                  linear_method,
                                  lora_config=lora_config)
        self.unpadded_vocab_size = config.vocab_size
        if lora_config:
            self.unpadded_vocab_size += lora_config.lora_extra_vocab_size
        self.lm_head = ParallelLMHead(
            self.unpadded_vocab_size,
            config.hidden_size,
            linear_method=linear_method,
            org_num_embeddings=config.vocab_size,
            padding_size=DEFAULT_VOCAB_PADDING_SIZE
            # We need bigger padding if using lora for kernel
            # compatibility
            if not lora_config else lora_config.lora_vocab_padding_size,
        )
        self.logits_processor = LogitsProcessor(self.unpadded_vocab_size,
                                                config.vocab_size)
        self.sampler = Sampler()

    def forward(
        self,
        input_ids: torch.Tensor,
        positions: torch.Tensor,
        kv_caches: List[torch.Tensor],
        attn_metadata: AttentionMetadata,
    ) -> torch.Tensor:
        hidden_states = self.model(input_ids, positions, kv_caches,
                                   attn_metadata)
        return hidden_states

    def compute_logits(self, hidden_states: torch.Tensor,
                       sampling_metadata: SamplingMetadata) -> torch.Tensor:
        logits = self.logits_processor(self.lm_head.weight, hidden_states,
                                       sampling_metadata)
        return logits

    def sample(
        self,
        logits: Optional[torch.Tensor],
        sampling_metadata: SamplingMetadata,
    ) -> Optional[SamplerOutput]:
<<<<<<< HEAD
        next_tokens = self.sampler(self.lm_head, hidden_states,
                                   sampling_metadata)
=======
        next_tokens = self.sampler(logits, sampling_metadata)
>>>>>>> f342153b
        return next_tokens

    def load_weights(self,
                     model_name_or_path: str,
                     cache_dir: Optional[str] = None,
                     load_format: str = "auto",
                     revision: Optional[str] = None):
        stacked_params_mapping = [
            # (param_name, shard_name, shard_id)
            ("qkv_proj", "q_proj", "q"),
            ("qkv_proj", "k_proj", "k"),
            ("qkv_proj", "v_proj", "v"),
        ]
        if self.linear_method is not None and not self.linear_method.quant_config.merge_weight():
            stacked_params_mapping = []

        expert_params_mapping = [
            # (param_name, weight_name, shard_id, expert_id)
            ("ws" if weight_name in ["w1", "w3"] else "w2s",
             f"experts.{expert_id}.{weight_name}", shard_id, expert_id)
            for expert_id in range(self.config.num_local_experts)
            for weight_name, shard_id in [("w1", 0), ("w3", 1), ("w2", None)]
        ] if self.linear_method is None or (
            self.linear_method.quant_config.support_fused_moe()) else []

        params_dict = dict(self.named_parameters())
        for name, loaded_weight in hf_model_weights_iterator(
                model_name_or_path,
                cache_dir,
                load_format,
                revision,
                self.config,
                fall_back_to_pt=False):
            if "rotary_emb.inv_freq" in name:
                continue

            for (param_name, weight_name, shard_id) in stacked_params_mapping:
                if weight_name not in name:
                    continue
                name = name.replace(weight_name, param_name)
                # Skip loading extra bias for GPTQ models.
                if name.endswith(".bias") and name not in params_dict:
                    continue
                param = params_dict[name]
                weight_loader = param.weight_loader
                weight_loader(param, loaded_weight, shard_id)
                break
            else:
                for (param_name, weight_name, shard_id,
                     expert_id) in expert_params_mapping:
                    if weight_name not in name:
                        continue
                    name = name.replace(weight_name, param_name)
                    if name.endswith(".bias") and name not in params_dict:
                        continue
                    param = params_dict[name]
                    weight_loader = param.weight_loader
                    if shard_id is None:
                        weight_loader(param,
                                      loaded_weight,
                                      expert_id=expert_id)
                    else:
                        weight_loader(param,
                                      loaded_weight,
                                      shard_id,
                                      expert_id=expert_id)
                    break
                else:
                    # Skip loading extra bias for GPTQ models.
                    if name.endswith(".bias") and name not in params_dict:
                        continue
                    # Skip experts that are not assigned to this worker.
                    if ("block_sparse_moe.experts." in name
                            and name not in params_dict):
                        continue
                    param = params_dict[name]
                    weight_loader = getattr(param, "weight_loader",
                                            default_weight_loader)
                    weight_loader(param, loaded_weight)<|MERGE_RESOLUTION|>--- conflicted
+++ resolved
@@ -30,26 +30,16 @@
 
 from vllm.attention import Attention, AttentionMetadata
 from vllm.config import LoRAConfig
-<<<<<<< HEAD
-from vllm.model_executor.input_metadata import InputMetadata
-from vllm.model_executor.layers.attention import Attention
 from vllm.model_executor.layers.fused_moe import fused_topk
-=======
-from vllm.model_executor.layers.fused_moe import fused_moe
->>>>>>> f342153b
 from vllm.model_executor.layers.layernorm import RMSNorm
 from vllm.model_executor.layers.linear import (LinearMethodBase,
                                                MergedColumnParallelLinear,
                                                UnquantizedLinearMethod,
                                                QKVParallelLinear,
                                                ReplicatedLinear,
-<<<<<<< HEAD
                                                RowParallelLinear,
                                                ColumnParallelLinear)
-=======
-                                               RowParallelLinear)
 from vllm.model_executor.layers.logits_processor import LogitsProcessor
->>>>>>> f342153b
 from vllm.model_executor.layers.rotary_embedding import get_rope
 from vllm.model_executor.layers.sampler import Sampler
 from vllm.model_executor.layers.vocab_parallel_embedding import (
@@ -481,7 +471,7 @@
 
     def compute_logits(self, hidden_states: torch.Tensor,
                        sampling_metadata: SamplingMetadata) -> torch.Tensor:
-        logits = self.logits_processor(self.lm_head.weight, hidden_states,
+        logits = self.logits_processor(self.lm_head, hidden_states,
                                        sampling_metadata)
         return logits
 
@@ -490,12 +480,7 @@
         logits: Optional[torch.Tensor],
         sampling_metadata: SamplingMetadata,
     ) -> Optional[SamplerOutput]:
-<<<<<<< HEAD
-        next_tokens = self.sampler(self.lm_head, hidden_states,
-                                   sampling_metadata)
-=======
         next_tokens = self.sampler(logits, sampling_metadata)
->>>>>>> f342153b
         return next_tokens
 
     def load_weights(self,
