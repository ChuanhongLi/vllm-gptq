# coding=utf-8
# Adapted from
# https://github.com/huggingface/transformers/blob/v4.28.0/src/transformers/models/llama/modeling_llama.py
# Copyright 2023 The vLLM team.
# Copyright 2022 EleutherAI and the HuggingFace Inc. team. All rights reserved.
#
# This code is based on EleutherAI's GPT-NeoX library and the GPT-NeoX
# and OPT implementations in this library. It has been modified from its
# original forms to accommodate minor architectural differences compared
# to GPT-NeoX and OPT used by the Meta AI team that trained the model.
#
# Licensed under the Apache License, Version 2.0 (the "License");
# you may not use this file except in compliance with the License.
# You may obtain a copy of the License at
#
#     http://www.apache.org/licenses/LICENSE-2.0
#
# Unless required by applicable law or agreed to in writing, software
# distributed under the License is distributed on an "AS IS" BASIS,
# WITHOUT WARRANTIES OR CONDITIONS OF ANY KIND, either express or implied.
# See the License for the specific language governing permissions and
# limitations under the License.
"""Inference-only Mixtral model."""
from typing import List, Optional, Tuple

import numpy as np
import torch
from torch import nn
from transformers import MixtralConfig

from vllm.config import LoRAConfig
from vllm.model_executor.input_metadata import InputMetadata
from vllm.model_executor.layers.attention import Attention
from vllm.model_executor.layers.fused_moe import fused_topk
from vllm.model_executor.layers.layernorm import RMSNorm
<<<<<<< HEAD
from vllm.model_executor.layers.linear import (LinearMethodBase,
                                               QKVParallelLinear,
                                               ReplicatedLinear,
                                               RowParallelLinear,
                                               ColumnParallelLinear)
=======
from vllm.model_executor.layers.linear import (
    MergedColumnParallelLinear, LinearMethodBase, QKVParallelLinear,
    ReplicatedLinear, RowParallelLinear, UnquantizedLinearMethod)
>>>>>>> 9d6f7d18
from vllm.model_executor.layers.rotary_embedding import get_rope
from vllm.model_executor.layers.sampler import Sampler
from vllm.model_executor.layers.vocab_parallel_embedding import (
    VocabParallelEmbedding, ParallelLMHead, DEFAULT_VOCAB_PADDING_SIZE)
from vllm.model_executor.parallel_utils.communication_op import (
    tensor_model_parallel_all_reduce)
from vllm.model_executor.parallel_utils.parallel_state import (
    get_tensor_model_parallel_rank, get_tensor_model_parallel_world_size)
from vllm.model_executor.sampling_metadata import SamplingMetadata
from vllm.model_executor.weight_utils import (default_weight_loader,
                                              hf_model_weights_iterator)
from vllm.sequence import SamplerOutput

KVCache = Tuple[torch.Tensor, torch.Tensor]


class MixtralMLP(nn.Module):

    def __init__(
        self,
        num_experts: int,
        hidden_size: int,
        intermediate_size: int,
        linear_method: Optional[LinearMethodBase] = None,
    ) -> None:
        super().__init__()
        self.num_experts = num_experts
        self.ffn_dim = intermediate_size
        self.hidden_dim = hidden_size

        self.w1 = ReplicatedLinear(self.hidden_dim,
                                   self.ffn_dim,
                                   bias=False,
                                   linear_method=linear_method)
        self.w2 = ReplicatedLinear(self.ffn_dim,
                                   self.hidden_dim,
                                   bias=False,
                                   linear_method=linear_method)
        self.w3 = ReplicatedLinear(self.hidden_dim,
                                   self.ffn_dim,
                                   bias=False,
                                   linear_method=linear_method)

        # TODO: Use vllm's SiluAndMul
        self.act_fn = nn.SiLU()

    def forward(self, hidden_states: torch.Tensor) -> torch.Tensor:
        w1_out, _ = self.w1(hidden_states)
        w1_out = self.act_fn(w1_out)
        w3_out, _ = self.w3(hidden_states)
        current_hidden_states = w1_out * w3_out
        current_hidden_states, _ = self.w2(current_hidden_states)
        return current_hidden_states


class MixtralMoE(nn.Module):
    """A tensor-parallel MoE implementation for Mixtral that shards each expert
    across all ranks.

    Each expert's weights are sharded across all ranks and a fused MoE
    kernel is used for the forward pass, and finally we reduce the outputs
    across ranks.
    """

    def __init__(
        self,
        num_experts: int,
        top_k: int,
        hidden_size: int,
        intermediate_size: int,
        tp_size: Optional[int] = None,
        linear_method: Optional[LinearMethodBase] = None,
    ):
        super().__init__()
        self.rank = get_tensor_model_parallel_rank()
        self.tp_size = tp_size or get_tensor_model_parallel_world_size()
        self.num_total_experts = num_experts
        self.top_k = top_k
        self.hidden_size = hidden_size
        self.intermediate_size = intermediate_size // self.tp_size
        self.linear_method = linear_method
        if self.linear_method is None:
            self.linear_method = UnquantizedLinearMethod()

        self.gate = ReplicatedLinear(self.hidden_size,
                                     self.num_total_experts,
                                     bias=False,
                                     linear_method=None)

        if not isinstance(
                self.linear_method, UnquantizedLinearMethod
        ) and not self.linear_method.quant_config.support_fused_moe():
            if self.tp_size > self.num_total_experts:
                raise ValueError(
                    f"Tensor parallel size {self.tp_size} is greater than "
                    f"the number of experts {self.num_total_experts}.")
            # Split experts equally between ranks
            self.expert_indicies = np.array_split(
                range(self.num_total_experts),
                self.tp_size)[self.rank].tolist()
            if not self.expert_indicies:
                raise ValueError(
                    f"Rank {self.rank} has no experts assigned to it.")

            self.experts = nn.ModuleList([
                MixtralMLP(self.num_total_experts,
                           hidden_size,
                           intermediate_size,
                           linear_method=linear_method)
                if idx in self.expert_indicies else None
                for idx in range(self.num_total_experts)
            ])
        else:
            self.ws = MergedColumnParallelLinear(hidden_size,
                                                 [intermediate_size] * 2,
                                                 bias=False,
                                                 linear_method=linear_method,
                                                 num_experts=num_experts)
            self.w2s = RowParallelLinear(intermediate_size,
                                         hidden_size,
                                         bias=False,
                                         linear_method=linear_method,
                                         num_experts=num_experts)

    def forward(self, hidden_states: torch.Tensor) -> torch.Tensor:
        batch_size, sequence_length, hidden_size = hidden_states.shape
        hidden_states = hidden_states.view(-1, self.hidden_size)
        # router_logits: (batch * sequence_length, n_experts)
        router_logits, _ = self.gate(hidden_states)

        if not isinstance(
                self.linear_method, UnquantizedLinearMethod
        ) and not self.linear_method.quant_config.support_fused_moe():
            routing_weights, selected_experts = fused_topk(router_logits,
                                                           self.top_k,
                                                           renormalize=True)
            final_hidden_states = None
            for expert_idx in self.expert_indicies:
                expert_layer = self.experts[expert_idx]
                expert_mask = (selected_experts == expert_idx)
                expert_weights = (routing_weights * expert_mask).sum(
                    dim=-1, keepdim=True)

                current_hidden_states = expert_layer(hidden_states).mul_(
                    expert_weights)
                if final_hidden_states is None:
                    final_hidden_states = current_hidden_states
                else:
                    final_hidden_states.add_(current_hidden_states)
        else:
            final_hidden_states = self.linear_method.apply_moe_weights(
                self.ws.linear_weights,
                self.w2s.linear_weights,
                hidden_states,
                router_logits,
                self.top_k,
                renormalize=True,
            )

        if self.tp_size > 1:
            final_hidden_states = tensor_model_parallel_all_reduce(
                final_hidden_states)

        return final_hidden_states.view(batch_size, sequence_length,
                                        hidden_size)


class MixtralAttention(nn.Module):

    def __init__(self,
                 hidden_size: int,
                 num_heads: int,
                 num_kv_heads: int,
                 max_position: int = 4096 * 32,
                 rope_theta: float = 10000,
                 linear_method: Optional[LinearMethodBase] = None,
                 sliding_window: Optional[int] = None) -> None:
        super().__init__()
        self.hidden_size = hidden_size
        tp_size = get_tensor_model_parallel_world_size()
        self.total_num_heads = num_heads
        assert self.total_num_heads % tp_size == 0
        self.num_heads = self.total_num_heads // tp_size
        self.total_num_kv_heads = num_kv_heads
        if self.total_num_kv_heads >= tp_size:
            # Number of KV heads is greater than TP size, so we partition
            # the KV heads across multiple tensor parallel GPUs.
            assert self.total_num_kv_heads % tp_size == 0
        else:
            # Number of KV heads is less than TP size, so we replicate
            # the KV heads across multiple tensor parallel GPUs.
            assert tp_size % self.total_num_kv_heads == 0
        self.num_kv_heads = max(1, self.total_num_kv_heads // tp_size)
        self.head_dim = hidden_size // self.total_num_heads
        self.q_size = self.num_heads * self.head_dim
        self.kv_size = self.num_kv_heads * self.head_dim
        self.scaling = self.head_dim**-0.5
        self.rope_theta = rope_theta
        self.sliding_window = sliding_window

        if linear_method is not None and not linear_method.quant_config.merge_weight():
            self.merge_weight = False
            self.q_proj = ColumnParallelLinear(
                hidden_size, self.total_num_heads * self.head_dim,
                bias=False,
                linear_method=linear_method)
            self.k_proj = ColumnParallelLinear(
                hidden_size, self.total_num_kv_heads * self.head_dim,
                bias=False,
                linear_method=linear_method)
            self.v_proj = ColumnParallelLinear(
                hidden_size, self.total_num_kv_heads * self.head_dim,
                bias=False,
                linear_method=linear_method)
        else:
            self.merge_weight = True
            self.qkv_proj = QKVParallelLinear(
                hidden_size,
                self.head_dim,
                self.total_num_heads,
                self.total_num_kv_heads,
                bias=False,
                linear_method=linear_method,
            )
        self.o_proj = RowParallelLinear(
            self.total_num_heads * self.head_dim,
            hidden_size,
            bias=False,
            linear_method=linear_method,
        )
        self.rotary_emb = get_rope(
            self.head_dim,
            rotary_dim=self.head_dim,
            max_position=max_position,
            base=int(self.rope_theta),
            is_neox_style=True,
        )
        self.attn = Attention(
            self.num_heads,
            self.head_dim,
            self.scaling,
            num_kv_heads=self.num_kv_heads,
            sliding_window=self.sliding_window,
        )

    def forward(
        self,
        positions: torch.Tensor,
        hidden_states: torch.Tensor,
        kv_cache: KVCache,
        input_metadata: InputMetadata,
    ) -> torch.Tensor:
        if self.merge_weight:
            qkv, _ = self.qkv_proj(hidden_states)
            q, k, v = qkv.split([self.q_size, self.kv_size, self.kv_size],
                                dim=-1)
        else:
            q, _ = self.q_proj(hidden_states)
            k, _ = self.k_proj(hidden_states)
            v, _ = self.v_proj(hidden_states)
        q, k = self.rotary_emb(positions, q, k)
        k_cache, v_cache = kv_cache
        attn_output = self.attn(q, k, v, k_cache, v_cache, input_metadata)
        output, _ = self.o_proj(attn_output)
        return output


class MixtralDecoderLayer(nn.Module):

    def __init__(
        self,
        config: MixtralConfig,
        linear_method: Optional[LinearMethodBase] = None,
    ) -> None:
        super().__init__()
        self.hidden_size = config.hidden_size
        # Requires transformers > 4.32.0
        rope_theta = getattr(config, "rope_theta", 10000)
        self.self_attn = MixtralAttention(
            hidden_size=self.hidden_size,
            num_heads=config.num_attention_heads,
            max_position=config.max_position_embeddings,
            num_kv_heads=config.num_key_value_heads,
            rope_theta=rope_theta,
            sliding_window=config.sliding_window,
            linear_method=linear_method)
        self.block_sparse_moe = MixtralMoE(
            num_experts=config.num_local_experts,
            top_k=config.num_experts_per_tok,
            hidden_size=config.hidden_size,
            intermediate_size=config.intermediate_size,
            linear_method=linear_method)
        self.input_layernorm = RMSNorm(config.hidden_size,
                                       eps=config.rms_norm_eps)
        self.post_attention_layernorm = RMSNorm(config.hidden_size,
                                                eps=config.rms_norm_eps)

    def forward(
        self,
        positions: torch.Tensor,
        hidden_states: torch.Tensor,
        kv_cache: KVCache,
        input_metadata: InputMetadata,
        residual: Optional[torch.Tensor],
    ) -> torch.Tensor:
        # Self Attention
        if residual is None:
            residual = hidden_states
            hidden_states = self.input_layernorm(hidden_states)
        else:
            hidden_states, residual = self.input_layernorm(
                hidden_states, residual)
        hidden_states = self.self_attn(
            positions=positions,
            hidden_states=hidden_states,
            kv_cache=kv_cache,
            input_metadata=input_metadata,
        )

        # Fully Connected
        hidden_states, residual = self.post_attention_layernorm(
            hidden_states, residual)
        hidden_states = self.block_sparse_moe(hidden_states)
        return hidden_states, residual


class MixtralModel(nn.Module):

    def __init__(
        self,
        config: MixtralConfig,
        linear_method: Optional[LinearMethodBase] = None,
        lora_config: Optional[LoRAConfig] = None,
    ) -> None:
        super().__init__()
        self.padding_idx = config.pad_token_id
        lora_vocab = (lora_config.lora_extra_vocab_size *
                      (lora_config.max_loras or 1)) if lora_config else 0
        self.vocab_size = config.vocab_size + lora_vocab
        self.org_vocab_size = config.vocab_size

        self.embed_tokens = VocabParallelEmbedding(
            self.vocab_size,
            config.hidden_size,
            linear_method=linear_method,
            org_num_embeddings=config.vocab_size,
        )
        self.layers = nn.ModuleList([
            MixtralDecoderLayer(config, linear_method=linear_method)
            for _ in range(config.num_hidden_layers)
        ])
        self.norm = RMSNorm(config.hidden_size, eps=config.rms_norm_eps)

    def forward(
        self,
        input_ids: torch.Tensor,
        positions: torch.Tensor,
        kv_caches: List[KVCache],
        input_metadata: InputMetadata,
    ) -> torch.Tensor:
        hidden_states = self.embed_tokens(input_ids)
        residual = None
        for i in range(len(self.layers)):
            layer = self.layers[i]
            hidden_states, residual = layer(positions, hidden_states,
                                            kv_caches[i], input_metadata,
                                            residual)
        hidden_states, _ = self.norm(hidden_states, residual)
        return hidden_states


class MixtralForCausalLM(nn.Module):
    packed_modules_mapping = {
        "qkv_proj": [
            "q_proj",
            "k_proj",
            "v_proj",
        ],
    }

    # LoRA specific attributes
    supported_lora_modules = [
        "qkv_proj",
        "o_proj",
        "embed_tokens",
        "lm_head",
    ]
    embedding_modules = {
        "embed_tokens": "input_embeddings",
        "lm_head": "output_embeddings",
    }
    embedding_padding_modules = ["lm_head"]

    def __init__(
        self,
        config: MixtralConfig,
        linear_method: Optional[LinearMethodBase] = None,
        lora_config: Optional[LoRAConfig] = None,
    ) -> None:
        super().__init__()
        self.config = config
        self.linear_method = linear_method
        self.model = MixtralModel(config,
                                  linear_method,
                                  lora_config=lora_config)
        self.unpadded_vocab_size = config.vocab_size
        if lora_config:
            self.unpadded_vocab_size += lora_config.lora_extra_vocab_size
        self.lm_head = ParallelLMHead(
            self.unpadded_vocab_size,
            config.hidden_size,
            linear_method=linear_method,
            org_num_embeddings=config.vocab_size,
            padding_size=DEFAULT_VOCAB_PADDING_SIZE
            # We need bigger padding if using lora for kernel
            # compatibility
            if not lora_config else lora_config.lora_vocab_padding_size,
        )
        self.sampler = Sampler(self.unpadded_vocab_size, config.vocab_size)

    def forward(
        self,
        input_ids: torch.Tensor,
        positions: torch.Tensor,
        kv_caches: List[KVCache],
        input_metadata: InputMetadata,
    ) -> torch.Tensor:
        hidden_states = self.model(input_ids, positions, kv_caches,
                                   input_metadata)
        return hidden_states

    def sample(
        self,
        hidden_states: Optional[torch.Tensor],
        sampling_metadata: SamplingMetadata,
    ) -> Optional[SamplerOutput]:
        next_tokens = self.sampler(self.lm_head(hidden_states),
                                   sampling_metadata)
        return next_tokens

    def load_weights(self,
                     model_name_or_path: str,
                     cache_dir: Optional[str] = None,
                     load_format: str = "auto",
                     revision: Optional[str] = None):
        stacked_params_mapping = [
            # (param_name, shard_name, shard_id)
            ("qkv_proj", "q_proj", "q"),
            ("qkv_proj", "k_proj", "k"),
            ("qkv_proj", "v_proj", "v"),
        ]
        if self.linear_method is not None and not self.linear_method.quant_config.merge_weight():
            stacked_params_mapping = []

        expert_params_mapping = [
            # (param_name, weight_name, shard_id, expert_id)
            ("ws" if weight_name in ["w1", "w3"] else "w2s",
             f"experts.{expert_id}.{weight_name}", shard_id, expert_id)
            for expert_id in range(self.config.num_local_experts)
            for weight_name, shard_id in [("w1", 0), ("w3", 1), ("w2", None)]
        ] if self.linear_method is None or (
            self.linear_method.quant_config.support_fused_moe()) else []

        params_dict = dict(self.named_parameters())
        for name, loaded_weight in hf_model_weights_iterator(
                model_name_or_path,
                cache_dir,
                load_format,
                revision,
                self.config,
                fall_back_to_pt=False):
            if "rotary_emb.inv_freq" in name:
                continue

            for (param_name, weight_name, shard_id) in stacked_params_mapping:
                if weight_name not in name:
                    continue
                name = name.replace(weight_name, param_name)
                # Skip loading extra bias for GPTQ models.
                if name.endswith(".bias") and name not in params_dict:
                    continue
                param = params_dict[name]
                weight_loader = param.weight_loader
                weight_loader(param, loaded_weight, shard_id)
                break
            else:
                for (param_name, weight_name, shard_id,
                     expert_id) in expert_params_mapping:
                    if weight_name not in name:
                        continue
                    name = name.replace(weight_name, param_name)
                    if name.endswith(".bias") and name not in params_dict:
                        continue
                    param = params_dict[name]
                    weight_loader = param.weight_loader
                    if shard_id is None:
                        weight_loader(param,
                                      loaded_weight,
                                      expert_id=expert_id)
                    else:
                        weight_loader(param,
                                      loaded_weight,
                                      shard_id,
                                      expert_id=expert_id)
                    break
                else:
                    # Skip loading extra bias for GPTQ models.
                    if name.endswith(".bias") and name not in params_dict:
                        continue
                    # Skip experts that are not assigned to this worker.
                    if ("block_sparse_moe.experts." in name
                            and name not in params_dict):
                        continue
                    param = params_dict[name]
                    weight_loader = getattr(param, "weight_loader",
                                            default_weight_loader)
                    weight_loader(param, loaded_weight)<|MERGE_RESOLUTION|>--- conflicted
+++ resolved
@@ -33,17 +33,13 @@
 from vllm.model_executor.layers.attention import Attention
 from vllm.model_executor.layers.fused_moe import fused_topk
 from vllm.model_executor.layers.layernorm import RMSNorm
-<<<<<<< HEAD
 from vllm.model_executor.layers.linear import (LinearMethodBase,
+                                               MergedColumnParallelLinear,
+                                               UnquantizedLinearMethod,
                                                QKVParallelLinear,
                                                ReplicatedLinear,
                                                RowParallelLinear,
                                                ColumnParallelLinear)
-=======
-from vllm.model_executor.layers.linear import (
-    MergedColumnParallelLinear, LinearMethodBase, QKVParallelLinear,
-    ReplicatedLinear, RowParallelLinear, UnquantizedLinearMethod)
->>>>>>> 9d6f7d18
 from vllm.model_executor.layers.rotary_embedding import get_rope
 from vllm.model_executor.layers.sampler import Sampler
 from vllm.model_executor.layers.vocab_parallel_embedding import (
