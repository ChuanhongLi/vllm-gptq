# coding=utf-8
# Adapted from
# https://github.com/allenai/OLMo/blob/v0.2.4/olmo/model.py and
# https://github.com/allenai/OLMo/blob/v0.2.4/hf_olmo/modeling_olmo.py
# Copyright 2023 The vLLM team.
# Copyright (c) Microsoft Corporation.
# Licensed under the MIT license.
#
# BSD 3-Clause License
#
# Copyright (c) 2022, Tri Dao, trid@cs.stanford.edu.
# All rights reserved.
#
# Redistribution and use in source and binary forms, with or without
# modification, are permitted provided that the following conditions are met:
#
# * Redistributions of source code must retain the above copyright notice, this
#   list of conditions and the following disclaimer.
#
# * Redistributions in binary form must reproduce the above copyright notice,
#   this list of conditions and the following disclaimer in the documentation
#   and/or other materials provided with the distribution.
#
# * Neither the name of the copyright holder nor the names of its
#   contributors may be used to endorse or promote products derived from
#   this software without specific prior written permission.
#
# THIS SOFTWARE IS PROVIDED BY THE COPYRIGHT HOLDERS AND CONTRIBUTORS "AS IS"
# AND ANY EXPRESS OR IMPLIED WARRANTIES, INCLUDING, BUT NOT LIMITED TO, THE
# IMPLIED WARRANTIES OF MERCHANTABILITY AND FITNESS FOR A PARTICULAR PURPOSE ARE
# DISCLAIMED. IN NO EVENT SHALL THE COPYRIGHT HOLDER OR CONTRIBUTORS BE LIABLE
# FOR ANY DIRECT, INDIRECT, INCIDENTAL, SPECIAL, EXEMPLARY, OR CONSEQUENTIAL
# DAMAGES (INCLUDING, BUT NOT LIMITED TO, PROCUREMENT OF SUBSTITUTE GOODS OR
# SERVICES; LOSS OF USE, DATA, OR PROFITS; OR BUSINESS INTERRUPTION) HOWEVER
# CAUSED AND ON ANY THEORY OF LIABILITY, WHETHER IN CONTRACT, STRICT LIABILITY,
# OR TORT (INCLUDING NEGLIGENCE OR OTHERWISE) ARISING IN ANY WAY OUT OF THE USE
# OF THIS SOFTWARE, EVEN IF ADVISED OF THE POSSIBILITY OF SUCH DAMAGE.
"""Inference-only OLMo model compatible with HuggingFace weights."""
from typing import List, Optional, Tuple

import torch
import torch.nn.functional as F
# this model must need this dependency
from hf_olmo import OLMoConfig
from torch import nn

from vllm.attention import Attention, AttentionMetadata
from vllm.model_executor.layers.linear import (ColumnParallelLinear,
                                               LinearMethodBase,
                                               QKVParallelLinear,
                                               RowParallelLinear)
from vllm.model_executor.layers.logits_processor import LogitsProcessor
from vllm.model_executor.layers.rotary_embedding import get_rope
from vllm.model_executor.layers.sampler import Sampler
from vllm.model_executor.layers.vocab_parallel_embedding import (
    VocabParallelEmbedding, ParallelLMHead)
from vllm.model_executor.parallel_utils.parallel_state import (
    get_tensor_model_parallel_world_size)
from vllm.model_executor.sampling_metadata import SamplingMetadata
from vllm.model_executor.weight_utils import (default_weight_loader,
                                              hf_model_weights_iterator)
from vllm.sequence import SamplerOutput


class SwiGLU(nn.Module):

    def forward(self, x: torch.Tensor) -> torch.Tensor:
        x, gate = x.chunk(2, dim=-1)
        return F.silu(gate) * x

    @property
    def output_multiplier(self) -> float:
        return 0.5


class OlmoAttention(nn.Module):
    """
    This is the attention block where the output is computed as
    ``Attention(LN(x))`` in ``MLP(LN(x + Attention(LN(x))))``
    (plus another skip connection).
    """

    def __init__(
        self,
        config: OLMoConfig,
        linear_method: Optional[LinearMethodBase] = None,
    ):
        super().__init__()
        self.config = config
        self.hidden_size = config.d_model
        assert config.d_model % config.n_heads == 0
        tensor_model_parallel_world_size = (
            get_tensor_model_parallel_world_size())
        self.total_num_heads = self.config.n_heads
        assert self.total_num_heads % tensor_model_parallel_world_size == 0
        self.num_heads = (self.total_num_heads //
                          tensor_model_parallel_world_size)
        self.head_dim = self.hidden_size // self.total_num_heads

        # Layer norms.
        self.attn_norm = nn.LayerNorm(config.d_model,
                                      elementwise_affine=False,
                                      bias=False)
        # Attention input projection. Projects x -> (q, k, v)
        self.att_proj = QKVParallelLinear(
            config.d_model,
            self.head_dim,
            self.total_num_heads,
            bias=config.include_bias,
            linear_method=linear_method,
        )

        # Rotary embeddings.
        if self.config.rope:
            rope_theta = getattr(config, "rope_theta", 10000)
            max_position_embeddings = getattr(config,
                                              "max_position_embeddings", 8192)
            self.rotary_emb = get_rope(
                self.head_dim,
                rotary_dim=self.head_dim,
                max_position=max_position_embeddings,
                base=rope_theta,
            )
        self.scaling = self.head_dim**-0.5
        self.attn = Attention(self.num_heads,
                              self.head_dim,
                              scale=self.scaling)

        # Attention output projection.
        self.attn_out = RowParallelLinear(
            config.d_model,
            config.d_model,
            bias=config.include_bias,
            linear_method=linear_method,
        )

    def forward(
        self,
        positions: torch.Tensor,
        hidden_states: torch.Tensor,
        kv_cache: torch.Tensor,
        attn_metadata: AttentionMetadata,
    ) -> torch.Tensor:
        hidden_states = self.attn_norm(hidden_states)
        qkv, _ = self.att_proj(hidden_states)
        q, k, v = qkv.chunk(chunks=3, dim=-1)
        if self.config.rope:
            q, k = self.rotary_emb(positions, q, k)
        attn_output = self.attn(q, k, v, kv_cache, attn_metadata)
        output, _ = self.attn_out(attn_output)
        return output


class OlmoMLP(nn.Module):
    """
    This is the MLP block where the output is computed as
    ``MLP(LN(x))`` in ``MLP(LN(x + Attention(LN(x))))``
    (plus another skip connection).
    """

    def __init__(
        self,
        config: OLMoConfig,
        linear_method: Optional[LinearMethodBase] = None,
    ):
        super().__init__()
        self.config = config
        self.hidden_size = (config.mlp_hidden_size if config.mlp_hidden_size
                            is not None else config.mlp_ratio * config.d_model)

        # Layer norms.
        self.ff_norm = nn.LayerNorm(config.d_model,
                                    elementwise_affine=False,
                                    bias=False)

        # Feed-forward input projection.
        self.ff_proj = ColumnParallelLinear(
            config.d_model,
            self.hidden_size,
            bias=config.include_bias,
            linear_method=linear_method,
        )

        # Activation function.
        # self.act = SiluAndMul()
        # self.act.output_multiplier = 0.5
        self.act = SwiGLU()
        assert (self.act.output_multiplier * self.hidden_size) % 1 == 0

        # Feed-forward output projection.
        self.ff_out = RowParallelLinear(
            int(self.act.output_multiplier * self.hidden_size),
            config.d_model,
            bias=config.include_bias,
            linear_method=linear_method,
        )

    def forward(
        self,
        x: torch.Tensor,
    ) -> torch.Tensor:
        # Add feed-forward projection.
        # shape: (batch_size, seq_len, d_model)
        og_x = x
        x = self.ff_norm(x)
        x, _ = self.ff_proj(x)
        x = self.act(x)
        x, _ = self.ff_out(x)
        x = og_x + x

        return x


class OlmoBlock(nn.Module):
    """
    This is a typical transformer block where the output is
    computed as ``MLP(LN(x + Attention(LN(x))))``
    (plus another skip connection).
    """

    def __init__(self,
                 config: OLMoConfig,
                 linear_method: Optional[LinearMethodBase] = None):
        super().__init__()
        # Attention block.
        self.attn = OlmoAttention(config, linear_method)

        # MLP block.
        self.mlp = OlmoMLP(config, linear_method)

    def forward(
        self,
        positions: torch.Tensor,
        hidden_states: torch.Tensor,
        kv_cache: torch.Tensor,
        attn_metadata: AttentionMetadata,
    ) -> Tuple[torch.Tensor, Optional[Tuple[torch.Tensor, torch.Tensor]]]:
        # Attention block.
        og_x = hidden_states
        x = self.attn(positions, hidden_states, kv_cache, attn_metadata)
        x = x + og_x

        # MLP block.
        hidden_states = self.mlp(x)
        return hidden_states


class OlmoModel(nn.Module):

    def __init__(self,
                 config: OLMoConfig,
                 linear_method: Optional[LinearMethodBase] = None):
        super().__init__()
        self.config = config

        self.transformer = nn.ModuleDict(
            dict(
                wte=VocabParallelEmbedding(
                    config.embedding_size or config.vocab_size,
                    config.d_model,
                    linear_method=linear_method,
                ),
                ln_f=nn.LayerNorm(config.d_model,
                                  elementwise_affine=False,
                                  bias=False),
                ff_out=ParallelLMHead(
                    config.embedding_size or config.vocab_size,
                    config.d_model,
                    bias=config.include_bias,
                    linear_method=linear_method,
                )
            ))

        blocks = [
            OlmoBlock(config, linear_method) for i in range(config.n_layers)
        ]
        if self.config.block_group_size > 1:
            raise NotImplementedError("Block group size > 1 not supported yet")
        else:
            self.transformer.update({"blocks": nn.ModuleList(blocks)})

    def forward(
        self,
        input_ids: torch.Tensor,
        positions: torch.Tensor,
        kv_caches: List[torch.Tensor],
        attn_metadata: AttentionMetadata,
    ) -> torch.Tensor:
        """
        :param input_ids: A tensor of shape `(batch_size, seq_len)`.
        """
        # Get embeddings of input.
        # shape: (batch_size, seq_len, d_model)
        x = self.transformer.wte(input_ids)  # type: ignore

        # Apply blocks one-by-one.
        for block_idx, block in enumerate(self.transformer.blocks):
            # shape: (batch_size, seq_len, d_model)
            x = block(
                positions,
                x,
                kv_caches[block_idx],
                attn_metadata,
            )

        # Apply final layer norm.
        # shape: (batch_size, seq_len or 1, d_model)
        x = self.transformer.ln_f(x)  # type: ignore
        return x


class OLMoForCausalLM(nn.Module):
    """
    Extremely barebones HF model wrapper.
    """

    def __init__(self,
                 config: OLMoConfig,
                 linear_method: Optional[LinearMethodBase] = None):
        super().__init__()
        self.config = config
        self.linear_method = linear_method
        self.model = OlmoModel(config, linear_method)
<<<<<<< HEAD
        self.sampler = Sampler(config.vocab_size)
=======
        self.lm_head_weight = (self.model.transformer.wte.weight
                               if config.weight_tying else
                               self.model.transformer.ff_out.weight)
        self.logits_processor = LogitsProcessor(config.vocab_size)
        self.sampler = Sampler()
>>>>>>> f342153b

    def forward(
        self,
        input_ids: torch.Tensor,
        positions: torch.Tensor,
        kv_caches: List[torch.Tensor],
        attn_metadata: AttentionMetadata,
    ) -> torch.Tensor:
        hidden_states = self.model(
            input_ids=input_ids,
            positions=positions,
            kv_caches=kv_caches,
            attn_metadata=attn_metadata,
        )
        return hidden_states

    def compute_logits(self, hidden_states: torch.Tensor,
                       sampling_metadata: SamplingMetadata) -> torch.Tensor:
        logits = self.logits_processor(self.lm_head_weight, hidden_states,
                                       sampling_metadata)
        return logits

    def sample(
        self,
        logits: torch.Tensor,
        sampling_metadata: SamplingMetadata,
    ) -> Optional[SamplerOutput]:
<<<<<<< HEAD
        next_tokens = self.sampler(self.model.transformer.ff_out, hidden_states,
                                   sampling_metadata)
=======
        next_tokens = self.sampler(logits, sampling_metadata)
>>>>>>> f342153b
        return next_tokens

    def load_weights(
        self,
        model_name_or_path: str,
        cache_dir: Optional[str] = None,
        load_format: str = "auto",
        revision: Optional[str] = None,
    ):
        params_dict = dict(self.named_parameters(remove_duplicate=False))
        for name, loaded_weight in hf_model_weights_iterator(
                model_name_or_path, cache_dir, load_format, revision, self.config):
            if "wte" in name and self.config.weight_tying:
                # Copy word embedding to lm_head
                head_name = name.replace("model.transformer.wte", "model.transformer.ff_out")
                if head_name in params_dict:
                    lm_head_param = params_dict[head_name]
                    weight_loader = getattr(lm_head_param, "weight_loader",
                                            default_weight_loader)
                    weight_loader(lm_head_param, loaded_weight)
            # attention
            if ".att" in name:
                name = name.replace(".att", ".attn.att")
            # mlp
            if ".ff" in name and "transformer.ff_out" not in name:
                name = name.replace(".ff", ".mlp.ff")
            # there is no bias in olmo
            param = params_dict[name]
            weight_loader = getattr(param, "weight_loader",
                                    default_weight_loader)
            weight_loader(param, loaded_weight)<|MERGE_RESOLUTION|>--- conflicted
+++ resolved
@@ -321,15 +321,8 @@
         self.config = config
         self.linear_method = linear_method
         self.model = OlmoModel(config, linear_method)
-<<<<<<< HEAD
-        self.sampler = Sampler(config.vocab_size)
-=======
-        self.lm_head_weight = (self.model.transformer.wte.weight
-                               if config.weight_tying else
-                               self.model.transformer.ff_out.weight)
         self.logits_processor = LogitsProcessor(config.vocab_size)
         self.sampler = Sampler()
->>>>>>> f342153b
 
     def forward(
         self,
@@ -348,7 +341,7 @@
 
     def compute_logits(self, hidden_states: torch.Tensor,
                        sampling_metadata: SamplingMetadata) -> torch.Tensor:
-        logits = self.logits_processor(self.lm_head_weight, hidden_states,
+        logits = self.logits_processor(self.model.transformer.ff_out, hidden_states,
                                        sampling_metadata)
         return logits
 
@@ -357,12 +350,7 @@
         logits: torch.Tensor,
         sampling_metadata: SamplingMetadata,
     ) -> Optional[SamplerOutput]:
-<<<<<<< HEAD
-        next_tokens = self.sampler(self.model.transformer.ff_out, hidden_states,
-                                   sampling_metadata)
-=======
         next_tokens = self.sampler(logits, sampling_metadata)
->>>>>>> f342153b
         return next_tokens
 
     def load_weights(
