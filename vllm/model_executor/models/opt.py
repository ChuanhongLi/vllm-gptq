# coding=utf-8
# Adapted from
# https://github.com/huggingface/transformers/blob/v4.28.0/src/transformers/models/opt/modeling_opt.py
# Copyright 2023 The vLLM team.
# Copyright 2022 The Fairseq Authors and The HuggingFace Inc. team. All rights
# reserved.
#
# Licensed under the Apache License, Version 2.0 (the "License");
# you may not use this file except in compliance with the License.
# You may obtain a copy of the License at
#
#     http://www.apache.org/licenses/LICENSE-2.0
#
# Unless required by applicable law or agreed to in writing, software
# distributed under the License is distributed on an "AS IS" BASIS,
# WITHOUT WARRANTIES OR CONDITIONS OF ANY KIND, either express or implied.
# See the License for the specific language governing permissions and
# limitations under the License.
"""Inference-only OPT model compatible with HuggingFace weights.

The input of the model is flattened to a 1D tensor of tokens. The model uses
InputMetadata to extract the original 2D shape of the input.
"""
from typing import List, Optional, Tuple

import torch
from torch import nn
from transformers import OPTConfig

from vllm.model_executor.input_metadata import InputMetadata
from vllm.model_executor.layers.activation import get_act_fn
from vllm.model_executor.layers.attention import PagedAttention
from vllm.model_executor.layers.sampler import Sampler
from vllm.model_executor.layers.quantized_linear import ParallelLinear, Linear
from vllm.model_executor.quantization_utils import QuantizationConfig
from vllm.model_executor.weight_utils import (hf_model_weights_iterator,
                                              load_tensor_parallel_weights,
                                              convert_pyslice_to_tensor,
                                              get_parallel_weight)
from vllm.model_executor.parallel_utils.parallel_state import (
    get_tensor_model_parallel_rank, get_tensor_model_parallel_world_size)
<<<<<<< HEAD
from vllm.model_executor.parallel_utils.tensor_parallel import (
    VocabParallelEmbedding)
=======
from vllm.model_executor.parallel_utils.layers import (VocabParallelEmbedding,
                                                       ColumnParallelLinear,
                                                       RowParallelLinear)
>>>>>>> 09ff7f10
from vllm.sequence import SamplerOutput

KVCache = Tuple[torch.Tensor, torch.Tensor]


class OPTLearnedPositionalEmbedding(nn.Embedding):

    def __init__(self, num_embeddings: int, embedding_dim: int):
        # OPT is set up so that if padding_idx is specified then offset the
        # embedding ids by 2 and adjust num_embeddings appropriately. Other
        # models don't have this hack
        self.offset = 2
        super().__init__(num_embeddings + self.offset, embedding_dim)

    def forward(self, positions: torch.Tensor):
        return super().forward(positions + self.offset)


class OPTAttention(nn.Module):

    def __init__(
        self,
        embed_dim: int,
        num_heads: int,
        bias: bool = True,
        quant_config: Optional[QuantizationConfig] = None,
    ) -> None:
        super().__init__()
        self.embed_dim = embed_dim
        tensor_model_parallel_world_size = (
            get_tensor_model_parallel_world_size())
        total_num_heads = num_heads
        assert num_heads % tensor_model_parallel_world_size == 0
        self.num_heads = total_num_heads // tensor_model_parallel_world_size
        self.head_dim = embed_dim // total_num_heads
        self.scaling = self.head_dim**-0.5

<<<<<<< HEAD
        self.qkv_proj = ParallelLinear.column(embed_dim,
                                              3 * embed_dim,
                                              bias=bias,
                                              gather_output=False,
                                              perform_initialization=False,
                                              quant_config=quant_config)
        self.out_proj = ParallelLinear.row(embed_dim,
                                           embed_dim,
                                           bias=bias,
                                           input_is_parallel=True,
                                           perform_initialization=False,
                                           quant_config=quant_config)
=======
        self.qkv_proj = ColumnParallelLinear(
            embed_dim,
            3 * embed_dim,
            bias=bias,
            gather_output=False,
        )
        self.out_proj = RowParallelLinear(
            embed_dim,
            embed_dim,
            bias=bias,
            input_is_parallel=True,
        )
>>>>>>> 09ff7f10
        self.attn = PagedAttention(self.num_heads,
                                   self.head_dim,
                                   scale=self.scaling)

    def forward(
        self,
        hidden_states: torch.Tensor,
        kv_cache: KVCache,
        input_metadata: InputMetadata,
        cache_event: Optional[torch.cuda.Event],
    ) -> torch.Tensor:
        qkv, _ = self.qkv_proj(hidden_states)
        q, k, v = qkv.chunk(chunks=3, dim=-1)
        key_cache, value_cache = kv_cache
        attn_output = self.attn(q, k, v, key_cache, value_cache,
                                input_metadata, cache_event)
        output, _ = self.out_proj(attn_output)
        return output


class OPTDecoderLayer(nn.Module):

    def __init__(self,
                 config: OPTConfig,
                 quant_config: Optional[QuantizationConfig] = None):
        super().__init__()
        self.config = config
        self.embed_dim = config.hidden_size
        self.self_attn = OPTAttention(
            embed_dim=self.embed_dim,
            num_heads=config.num_attention_heads,
            bias=config.enable_bias,
            quant_config=quant_config,
        )
        self.do_layer_norm_before = config.do_layer_norm_before
        self.activation_fn = get_act_fn(config.activation_function)

        self.self_attn_layer_norm = nn.LayerNorm(
            self.embed_dim,
            elementwise_affine=config.layer_norm_elementwise_affine)
<<<<<<< HEAD
        self.fc1 = ParallelLinear.column(self.embed_dim,
                                         config.ffn_dim,
                                         bias=config.enable_bias,
                                         gather_output=False,
                                         perform_initialization=False,
                                         quant_config=quant_config)
        self.fc2 = ParallelLinear.row(config.ffn_dim,
                                      self.embed_dim,
                                      bias=config.enable_bias,
                                      input_is_parallel=True,
                                      perform_initialization=False,
                                      quant_config=quant_config)
=======
        self.fc1 = ColumnParallelLinear(
            self.embed_dim,
            config.ffn_dim,
            bias=config.enable_bias,
            gather_output=False,
        )
        self.fc2 = RowParallelLinear(
            config.ffn_dim,
            self.embed_dim,
            bias=config.enable_bias,
            input_is_parallel=True,
        )
>>>>>>> 09ff7f10
        self.final_layer_norm = nn.LayerNorm(
            self.embed_dim,
            elementwise_affine=config.layer_norm_elementwise_affine)

    def forward(
        self,
        hidden_states: torch.Tensor,
        kv_cache: KVCache,
        input_metadata: InputMetadata,
        cache_event: Optional[torch.cuda.Event],
    ) -> torch.Tensor:
        # Self Attention
        residual = hidden_states
        # 125m, 1.7B, ..., 175B applies layer norm BEFORE attention
        if self.do_layer_norm_before:
            hidden_states = self.self_attn_layer_norm(hidden_states)
        hidden_states = self.self_attn(hidden_states=hidden_states,
                                       kv_cache=kv_cache,
                                       input_metadata=input_metadata,
                                       cache_event=cache_event)
        hidden_states = residual + hidden_states
        # 350m applies layer norm AFTER attention
        if not self.do_layer_norm_before:
            hidden_states = self.self_attn_layer_norm(hidden_states)

        # Fully Connected
        residual = hidden_states
        # 125m, 1.7B, ..., 175B applies layer norm BEFORE attention
        if self.do_layer_norm_before:
            hidden_states = self.final_layer_norm(hidden_states)
        hidden_states, _ = self.fc1(hidden_states)
        hidden_states = self.activation_fn(hidden_states)
        hidden_states, _ = self.fc2(hidden_states)
        hidden_states = residual + hidden_states
        # 350m applies layer norm AFTER attention
        if not self.do_layer_norm_before:
            hidden_states = self.final_layer_norm(hidden_states)
        return hidden_states


class OPTDecoder(nn.Module):

    def __init__(self,
                 config: OPTConfig,
                 quant_config: Optional[QuantizationConfig] = None):
        super().__init__()
        self.config = config
        self.padding_idx = config.pad_token_id
        self.max_target_positions = config.max_position_embeddings
        self.vocab_size = config.vocab_size

        self.embed_tokens = VocabParallelEmbedding(
            config.vocab_size,
            config.word_embed_proj_dim,
        )
        # Positional embeddings are replicated (not sharded).
        self.embed_positions = OPTLearnedPositionalEmbedding(
            config.max_position_embeddings, config.hidden_size)

        # Project out & in will be replicated if they exist.
        if config.word_embed_proj_dim != config.hidden_size:
            self.project_out = Linear.linear(config.hidden_size,
                                             config.word_embed_proj_dim,
                                             bias=False,
                                             quant_config=quant_config)
        else:
            self.project_out = None

        if config.word_embed_proj_dim != config.hidden_size:
            self.project_in = Linear.linear(config.word_embed_proj_dim,
                                            config.hidden_size,
                                            bias=False,
                                            quant_config=quant_config)
        else:
            self.project_in = None

        # Note that the only purpose of `config._remove_final_layer_norm` is to
        # keep backward compatibility with checkpoints that have been fine-tuned
        # before transformers v4.20.1
        # see https://github.com/facebookresearch/metaseq/pull/164
        if config.do_layer_norm_before and not config._remove_final_layer_norm:
            self.final_layer_norm = nn.LayerNorm(
                config.hidden_size,
                elementwise_affine=config.layer_norm_elementwise_affine)
        else:
            self.final_layer_norm = None

        self.layers = nn.ModuleList([
            OPTDecoderLayer(config, quant_config)
            for _ in range(config.num_hidden_layers)
        ])

    def forward(
        self,
        input_ids: torch.Tensor,
        positions: torch.Tensor,
        kv_caches: List[KVCache],
        input_metadata: InputMetadata,
        cache_events: Optional[List[torch.cuda.Event]],
    ) -> torch.Tensor:
        inputs_embeds = self.embed_tokens(input_ids)
        pos_embeds = self.embed_positions(positions)
        if self.project_in is not None:
            inputs_embeds = self.project_in(inputs_embeds)
        hidden_states = inputs_embeds + pos_embeds

        for i in range(len(self.layers)):
            if cache_events is None:
                cache_event = None
            else:
                cache_event = cache_events[i]
            layer = self.layers[i]
            hidden_states = layer(hidden_states, kv_caches[i], input_metadata,
                                  cache_event)

        if self.final_layer_norm is not None:
            hidden_states = self.final_layer_norm(hidden_states)
        if self.project_out is not None:
            hidden_states = self.project_out(hidden_states)
        return hidden_states


class OPTModel(nn.Module):

    def __init__(self,
                 config: OPTConfig,
                 quant_config: Optional[QuantizationConfig] = None):
        super().__init__()
        self.decoder = OPTDecoder(config, quant_config)

    def forward(
        self,
        input_ids: torch.Tensor,
        positions: torch.Tensor,
        kv_caches: List[KVCache],
        input_metadata: InputMetadata,
        cache_events: Optional[List[torch.cuda.Event]],
    ) -> torch.Tensor:
        return self.decoder(input_ids, positions, kv_caches, input_metadata,
                            cache_events)


class OPTForCausalLM(nn.Module):

    def __init__(self, config, quant_config=None):
        super().__init__()
        self.config = config
        self.quant_config = quant_config
        self.model = OPTModel(config, quant_config)
        # TODO(zhuohan): create a new weight after implementing pipeline
        #                parallelism
        self.lm_head_weight = self.model.decoder.embed_tokens.weight
        self.sampler = Sampler(config.vocab_size)

    def forward(
        self,
        input_ids: torch.Tensor,
        positions: torch.Tensor,
        kv_caches: List[KVCache],
        input_metadata: InputMetadata,
        cache_events: Optional[List[torch.cuda.Event]],
    ) -> SamplerOutput:
        hidden_states = self.model(input_ids, positions, kv_caches,
                                   input_metadata, cache_events)
        next_tokens = self.sampler(self.lm_head_weight, hidden_states,
                                   input_metadata)
        return next_tokens

    column_parallel_layers = ["fc1"]
    row_parallel_layers = ["out_proj", "fc2"]
    parallel_vocab_layers = ["embed_tokens"]

    def load_weights(self,
                     model_name_or_path: str,
                     cache_dir: Optional[str] = None,
                     load_format: str = "auto",
                     revision: Optional[str] = None):
        (column_parallel_weights, row_parallel_weights,
         ignore_weight_suffixes) = get_parallel_weight(self)
        tensor_model_parallel_rank = get_tensor_model_parallel_rank()
        state_dict = self.state_dict()

        for name, loaded_weight in hf_model_weights_iterator(
                model_name_or_path, cache_dir, load_format, revision):
            if "lm_head.weight" in name:
                continue
            if any(name.endswith(suffix) for suffix in ignore_weight_suffixes):
                continue

            is_transposed = False
            if self.quant_config is not None:
                is_transposed = self.quant_config.is_transposed(name)
            if is_transposed:
                loaded_weight = convert_pyslice_to_tensor(loaded_weight)
                loaded_weight = loaded_weight.T

            if name.startswith("decoder."):
                name = "model." + name

            is_attention_weight = False
            for stride_id, att_weight_name in enumerate(
                ["q_proj", "k_proj", "v_proj"]):
                if att_weight_name not in name:
                    continue
                name = name.replace(att_weight_name, "qkv_proj")
                if name not in state_dict or "g_idx" in name:
                    break
                param = state_dict[name]
                if is_transposed:
                    param = param.T
                shard_size = param.shape[0] // 3
                loaded_weight = loaded_weight[
                    shard_size * tensor_model_parallel_rank:shard_size *
                    (tensor_model_parallel_rank + 1)]
                param_slice = param.data[shard_size * stride_id:shard_size *
                                         (stride_id + 1)]
                assert param_slice.shape == loaded_weight.shape
                param_slice.copy_(loaded_weight)
                is_attention_weight = True
                break
            if is_attention_weight:
                continue

            if name not in state_dict:
                continue
            param = state_dict[name]
            if is_transposed:
                param = param.T
            load_tensor_parallel_weights(param, loaded_weight, name,
                                         column_parallel_weights,
                                         row_parallel_weights,
                                         tensor_model_parallel_rank)<|MERGE_RESOLUTION|>--- conflicted
+++ resolved
@@ -39,14 +39,8 @@
                                               get_parallel_weight)
 from vllm.model_executor.parallel_utils.parallel_state import (
     get_tensor_model_parallel_rank, get_tensor_model_parallel_world_size)
-<<<<<<< HEAD
-from vllm.model_executor.parallel_utils.tensor_parallel import (
+from vllm.model_executor.parallel_utils.layers import (
     VocabParallelEmbedding)
-=======
-from vllm.model_executor.parallel_utils.layers import (VocabParallelEmbedding,
-                                                       ColumnParallelLinear,
-                                                       RowParallelLinear)
->>>>>>> 09ff7f10
 from vllm.sequence import SamplerOutput
 
 KVCache = Tuple[torch.Tensor, torch.Tensor]
@@ -84,33 +78,16 @@
         self.head_dim = embed_dim // total_num_heads
         self.scaling = self.head_dim**-0.5
 
-<<<<<<< HEAD
         self.qkv_proj = ParallelLinear.column(embed_dim,
                                               3 * embed_dim,
                                               bias=bias,
                                               gather_output=False,
-                                              perform_initialization=False,
                                               quant_config=quant_config)
         self.out_proj = ParallelLinear.row(embed_dim,
                                            embed_dim,
                                            bias=bias,
                                            input_is_parallel=True,
-                                           perform_initialization=False,
                                            quant_config=quant_config)
-=======
-        self.qkv_proj = ColumnParallelLinear(
-            embed_dim,
-            3 * embed_dim,
-            bias=bias,
-            gather_output=False,
-        )
-        self.out_proj = RowParallelLinear(
-            embed_dim,
-            embed_dim,
-            bias=bias,
-            input_is_parallel=True,
-        )
->>>>>>> 09ff7f10
         self.attn = PagedAttention(self.num_heads,
                                    self.head_dim,
                                    scale=self.scaling)
@@ -151,33 +128,16 @@
         self.self_attn_layer_norm = nn.LayerNorm(
             self.embed_dim,
             elementwise_affine=config.layer_norm_elementwise_affine)
-<<<<<<< HEAD
         self.fc1 = ParallelLinear.column(self.embed_dim,
                                          config.ffn_dim,
                                          bias=config.enable_bias,
                                          gather_output=False,
-                                         perform_initialization=False,
                                          quant_config=quant_config)
         self.fc2 = ParallelLinear.row(config.ffn_dim,
                                       self.embed_dim,
                                       bias=config.enable_bias,
                                       input_is_parallel=True,
-                                      perform_initialization=False,
                                       quant_config=quant_config)
-=======
-        self.fc1 = ColumnParallelLinear(
-            self.embed_dim,
-            config.ffn_dim,
-            bias=config.enable_bias,
-            gather_output=False,
-        )
-        self.fc2 = RowParallelLinear(
-            config.ffn_dim,
-            self.embed_dim,
-            bias=config.enable_bias,
-            input_is_parallel=True,
-        )
->>>>>>> 09ff7f10
         self.final_layer_norm = nn.LayerNorm(
             self.embed_dim,
             elementwise_affine=config.layer_norm_elementwise_affine)
