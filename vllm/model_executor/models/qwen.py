--- conflicted
+++ resolved
@@ -16,13 +16,9 @@
 from vllm.model_executor.layers.linear import (LinearMethodBase,
                                                MergedColumnParallelLinear,
                                                QKVParallelLinear,
-<<<<<<< HEAD
                                                RowParallelLinear,
                                                ColumnParallelLinear)
-=======
-                                               RowParallelLinear)
 from vllm.model_executor.layers.logits_processor import LogitsProcessor
->>>>>>> f342153b
 from vllm.model_executor.layers.rotary_embedding import get_rope
 from vllm.model_executor.layers.sampler import Sampler
 from vllm.model_executor.layers.vocab_parallel_embedding import (
@@ -249,15 +245,10 @@
         self.config = config
         self.linear_method = linear_method
         self.transformer = QWenModel(config, linear_method)
-<<<<<<< HEAD
         self.lm_head = ParallelLMHead(config.vocab_size, config.hidden_size,
                                       linear_method=linear_method)
-        self.sampler = Sampler(config.vocab_size)
-=======
-        self.lm_head = ParallelLMHead(config.vocab_size, config.hidden_size)
         self.logits_processor = LogitsProcessor(config.vocab_size)
         self.sampler = Sampler()
->>>>>>> f342153b
 
     def forward(
         self,
@@ -272,7 +263,7 @@
 
     def compute_logits(self, hidden_states: torch.Tensor,
                        sampling_metadata: SamplingMetadata) -> torch.Tensor:
-        logits = self.logits_processor(self.lm_head.weight, hidden_states,
+        logits = self.logits_processor(self.lm_head, hidden_states,
                                        sampling_metadata)
         return logits
 
@@ -281,12 +272,7 @@
         logits: torch.Tensor,
         sampling_metadata: SamplingMetadata,
     ) -> Optional[SamplerOutput]:
-<<<<<<< HEAD
-        next_tokens = self.sampler(self.lm_head, hidden_states,
-                                   sampling_metadata)
-=======
         next_tokens = self.sampler(logits, sampling_metadata)
->>>>>>> f342153b
         return next_tokens
 
     def load_weights(self,
