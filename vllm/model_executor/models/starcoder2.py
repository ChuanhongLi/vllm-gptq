--- conflicted
+++ resolved
@@ -202,7 +202,8 @@
 
         # TODO: consider padding_idx (currently removed)
         self.embed_tokens = VocabParallelEmbedding(config.vocab_size,
-                                                   config.hidden_size)
+                                                   config.hidden_size,
+                                                   linear_method=linear_method)
         self.layers = nn.ModuleList([
             Starcoder2DecoderLayer(config, linear_method=linear_method)
             for _ in range(config.num_hidden_layers)
@@ -235,30 +236,15 @@
         self.model = Starcoder2Model(config, linear_method=linear_method)
         self.vocab_size = config.vocab_size
         self.unpadded_vocab_size = config.vocab_size
-<<<<<<< HEAD
         self.lm_head = ParallelLMHead(
             self.unpadded_vocab_size,
             config.hidden_size,
             org_num_embeddings=config.vocab_size,
             padding_size=DEFAULT_VOCAB_PADDING_SIZE,
         )
-        self.sampler = Sampler(self.unpadded_vocab_size, config.vocab_size)
-=======
-        if config.tie_word_embeddings:
-            self.lm_head_weight = self.model.embed_tokens.weight
-        else:
-            self.unpadded_vocab_size = config.vocab_size
-            self.lm_head = ParallelLMHead(
-                self.unpadded_vocab_size,
-                config.hidden_size,
-                org_num_embeddings=config.vocab_size,
-                padding_size=DEFAULT_VOCAB_PADDING_SIZE,
-            )
-            self.lm_head_weight = self.lm_head.weight
         self.logits_processor = LogitsProcessor(self.unpadded_vocab_size,
                                                 config.vocab_size)
         self.sampler = Sampler()
->>>>>>> f342153b
 
     def forward(
         self,
@@ -273,7 +259,7 @@
 
     def compute_logits(self, hidden_states: torch.Tensor,
                        sampling_metadata: SamplingMetadata) -> torch.Tensor:
-        logits = self.logits_processor(self.lm_head_weight, hidden_states,
+        logits = self.logits_processor(self.lm_head, hidden_states,
                                        sampling_metadata)
         return logits
 
@@ -282,12 +268,7 @@
         logits: Optional[torch.Tensor],
         sampling_metadata: SamplingMetadata,
     ) -> Optional[SamplerOutput]:
-<<<<<<< HEAD
-        next_tokens = self.sampler(self.lm_head, hidden_states,
-                                   sampling_metadata)
-=======
         next_tokens = self.sampler(logits, sampling_metadata)
->>>>>>> f342153b
         return next_tokens
 
     def load_weights(self,
@@ -304,14 +285,14 @@
 
         params_dict = dict(self.named_parameters(remove_duplicate=False))
         for name, loaded_weight in hf_model_weights_iterator(
-                model_name_or_path, cache_dir, load_format, revision):
+                model_name_or_path, cache_dir, load_format, revision, self.config):
             if "rotary_emb.inv_freq" in name:
                 continue
 
             if "embed_tokens" in name:
                 # Copy word embedding to lm_head
                 head_name = name.replace("model.embed_tokens", "lm_head")
-                if head_name in params_dict:
+                if head_name in params_dict and self.config.tie_word_embeddings:
                     lm_head_param = params_dict[head_name]
                     weight_loader = getattr(lm_head_param, "weight_loader",
                                             default_weight_loader)
@@ -326,8 +307,6 @@
                 weight_loader(param, loaded_weight, shard_id)
                 break
             else:
-                if self.config.tie_word_embeddings and "lm_head.weight" in name:
-                    continue
                 param = params_dict[name]
                 weight_loader = getattr(param, "weight_loader",
                                         default_weight_loader)
