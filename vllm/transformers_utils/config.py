--- conflicted
+++ resolved
@@ -19,20 +19,9 @@
                trust_remote_code: bool,
                revision: Optional[str] = None,
                code_revision: Optional[str] = None) -> PretrainedConfig:
-<<<<<<< HEAD
     if model.endswith("gguf"):
         return extract_gguf_config(model)
-    # FIXME(woosuk): This is a temporary fix for StarCoder2.
-    # Remove this when the model is supported by HuggingFace transformers.
-    if "bigcode" in model and "starcoder2" in model:
-        config_class = _CONFIG_REGISTRY["starcoder2"]
-        config = config_class.from_pretrained(model,
-                                              revision=revision,
-                                              code_revision=code_revision)
-        return config
 
-=======
->>>>>>> f342153b
     try:
         config = AutoConfig.from_pretrained(
             model,
