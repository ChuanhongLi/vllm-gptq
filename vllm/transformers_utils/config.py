from typing import Optional

from transformers import AutoConfig, PretrainedConfig

from vllm.gguf_utils import extract_gguf_config
from vllm.transformers_utils.configs import *

_CONFIG_REGISTRY = {
    "chatglm": ChatGLMConfig,
    "mpt": MPTConfig,
    "RefinedWeb": RWConfig,  # For tiiuae/falcon-40b(-instruct)
    "RefinedWebModel": RWConfig,  # For tiiuae/falcon-7b(-instruct)
    "starcoder2": Starcoder2Config,
}


def get_config(model: str,
               trust_remote_code: bool,
               revision: Optional[str] = None,
               code_revision: Optional[str] = None) -> PretrainedConfig:
<<<<<<< HEAD
    if model.endswith("gguf"):
        return extract_gguf_config(model)
=======
    # FIXME(woosuk): This is a temporary fix for StarCoder2.
    # Remove this when the model is supported by HuggingFace transformers.
    if "bigcode" in model and "starcoder2" in model:
        config_class = _CONFIG_REGISTRY["starcoder2"]
        config = config_class.from_pretrained(model,
                                              revision=revision,
                                              code_revision=code_revision)
        return config

>>>>>>> 8fe83865
    try:
        config = AutoConfig.from_pretrained(
            model,
            trust_remote_code=trust_remote_code,
            revision=revision,
            code_revision=code_revision)
    except ValueError as e:
        if (not trust_remote_code and
                "requires you to execute the configuration file" in str(e)):
            err_msg = (
                "Failed to load the model config. If the model is a custom "
                "model not yet available in the HuggingFace transformers "
                "library, consider setting `trust_remote_code=True` in LLM "
                "or using the `--trust-remote-code` flag in the CLI.")
            raise RuntimeError(err_msg) from e
        else:
            raise e
    if config.model_type in _CONFIG_REGISTRY:
        config_class = _CONFIG_REGISTRY[config.model_type]
        config = config_class.from_pretrained(model,
                                              revision=revision,
                                              code_revision=code_revision)
    return config<|MERGE_RESOLUTION|>--- conflicted
+++ resolved
@@ -18,10 +18,8 @@
                trust_remote_code: bool,
                revision: Optional[str] = None,
                code_revision: Optional[str] = None) -> PretrainedConfig:
-<<<<<<< HEAD
     if model.endswith("gguf"):
         return extract_gguf_config(model)
-=======
     # FIXME(woosuk): This is a temporary fix for StarCoder2.
     # Remove this when the model is supported by HuggingFace transformers.
     if "bigcode" in model and "starcoder2" in model:
@@ -31,7 +29,6 @@
                                               code_revision=code_revision)
         return config
 
->>>>>>> 8fe83865
     try:
         config = AutoConfig.from_pretrained(
             model,
