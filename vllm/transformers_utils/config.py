--- conflicted
+++ resolved
@@ -70,14 +70,10 @@
 
 def get_config(model: str,
                trust_remote_code: bool,
-<<<<<<< HEAD
-               revision: Optional[str] = None) -> PretrainedConfig:
+               revision: Optional[str] = None,
+               code_revision: Optional[str] = None) -> PretrainedConfig:
     if model.endswith("gguf"):
         return extract_gguf_config(model)
-=======
-               revision: Optional[str] = None,
-               code_revision: Optional[str] = None) -> PretrainedConfig:
->>>>>>> f7c12349
     try:
         config = AutoConfig.from_pretrained(
             model,
